--- conflicted
+++ resolved
@@ -1276,17 +1276,12 @@
     server_query "" 1 dolt "" "drop database TEST1"
 
     run server_query "test1/newbranch" 1 dolt "" "select * from a" "" 1
-    [[ "$output" =~ "database not found: test1/newbranch" ]] || false
+    [[ "$output" =~ "database not found" ]] || false
 
     # can't drop a branch-qualified database name
-<<<<<<< HEAD
-    server_query "" 1 dolt "" "drop database \`test2/newbranch\`" "" 1
+    run server_query "" 1 dolt "" "drop database \`test2/newbranch\`" "" 1
     [[ "$output" =~ "database not found" ]] || false
-=======
-    run server_query "" 1 "drop database \`test2/newbranch\`"
-    [ "$status" -ne 0 ]
-    [[ "$output" =~ "unable to drop revision database: test2/newbranch" ]] || false
->>>>>>> 0e840275
+
 
     server_query "" 1 dolt "" "drop database TEST2"
 
