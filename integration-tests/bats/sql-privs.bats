#!/usr/bin/env bats
load $BATS_TEST_DIRNAME/helper/common.bash
load $BATS_TEST_DIRNAME/helper/query-server-common.bash

# working dir will be test_db
make_test_repo() {
    rm -rf test_db
    mkdir test_db
    cd test_db
    dolt init
}

# working dir will be test_db
make_multi_test_repo() {
    rm -rf test_db
    mkdir test_db
    cd test_db

    mkdir db_dir
    cd db_dir

    mkdir db1
    cd db1
    dolt init
    cd ..

    mkdir db2
    cd db2
    dolt init
    cd ..

    mkdir db3
    cd db3
    dolt init
    cd ..

    cd ..
}

# working dir will be dolt_repo$$
delete_test_repo() {
    stop_sql_server
    cd ..
    rm -rf test_db
}

setup() {
    setup_no_dolt_init
}

teardown() {
    delete_test_repo
    teardown_common
}

@test "sql-privs: default user is root. create new user destroys default user." {
    make_test_repo
    PORT=$( definePORT )
    dolt sql-server --host 0.0.0.0 --port=$PORT &
    SERVER_PID=$! # will get killed by teardown_common
    sleep 5 # not using python wait so this works on windows

    run dolt sql-client -P $PORT -u root --use-db test_db -q "select user from mysql.user order by user"
    [ $status -eq 0 ]
    [[ $output =~ "root" ]] || false

    dolt sql-client -P $PORT -u root --use-db test_db -q "create user new_user"
    run dolt sql-client -P $PORT -u root --use-db test_db -q "select user from mysql.user order by user"
    [ $status -eq 0 ]
    [[ $output =~ "root" ]] || false
    [[ $output =~ "new_user" ]] || false

    stop_sql_server
    rm -f .dolt/sql-server.lock

    # restarting server
    PORT=$( definePORT )
    dolt sql-server --host 0.0.0.0 --port=$PORT &
    SERVER_PID=$! # will get killed by teardown_common
    sleep 5 # not using python wait so this works on windows

    run dolt sql-client -P $PORT -u root --use-db test_db -q "select user from mysql.user order by user"
    [ $status -ne 0 ]
}

@test "sql-privs: starting server with empty config works" {
    make_test_repo
    touch server.yaml

    start_sql_server_with_config test_db server.yaml

    run dolt sql-client -P $PORT -u dolt --use-db test_db -q "select user from mysql.user order by user"
    [ $status -eq 0 ]
    [[ $output =~ "dolt" ]] || false
    
    dolt sql-client -P $PORT -u dolt --use-db test_db -q "create user new_user"
    run dolt sql-client -P $PORT -u dolt --use-db test_db -q "select user from mysql.user order by user"
    [ $status -eq 0 ]
    [[ $output =~ "dolt" ]] || false
    [[ $output =~ "new_user" ]] || false
    
    run ls -a
    [[ "$output" =~ ".doltcfg" ]] || false

    run ls .doltcfg
    [[ "$output" =~ "privileges.db" ]] || false
}

@test "sql-privs: yaml with no user is replaced with command line user" {
    make_test_repo
    touch server.yaml
    PORT=$( definePORT )

    echo "log_level: debug

listener:
    host: 0.0.0.0
    port: $PORT
    max_connections: 10

behavior:
    autocommit: false
" > server.yaml

    dolt sql-server --port=$PORT --config server.yaml --user cmddolt &
    SERVER_PID=$!
<<<<<<< HEAD
    sleep 5
=======
    sleep 1
>>>>>>> d88df252

    run dolt sql-client -P $PORT -u cmddolt --use-db test_db -q "select user from mysql.user"
    [ $status -eq 0 ]
    [[ $output =~ "cmddolt" ]] || false
}

@test "sql-privs: yaml with user is also replaced with command line user" {
    make_test_repo
    touch server.yaml
    PORT=$( definePORT )

    echo "log_level: debug
user:
  name: yamldolt

listener:
    host: 0.0.0.0
    port: $PORT
    max_connections: 10

behavior:
    autocommit: false
" > server.yaml

    dolt sql-server --port=$PORT --config server.yaml --user cmddolt &
    SERVER_PID=$!
<<<<<<< HEAD
    sleep 5
=======
    sleep 1
>>>>>>> d88df252

    run dolt sql-client -P $PORT -u cmddolt --use-db test_db -q "select user from mysql.user"
    [ $status -eq 0 ]
    [[ $output =~ "cmddolt" ]] || false
}

@test "sql-privs: yaml specifies doltcfg dir" {
    make_test_repo
    touch server.yaml
    echo "cfg_dir: \"doltcfgdir\"" > server.yaml

    start_sql_server_with_config test_db server.yaml

    run dolt sql-client -P $PORT -u dolt --use-db test_db -q "select user from mysql.user"
    [ $status -eq 0 ]
    [[ $output =~ dolt ]] || false
    
    dolt sql-client -P $PORT -u dolt --use-db test_db -q "create user new_user"

    run dolt sql-client -P $PORT -u dolt --use-db test_db -q "select user from mysql.user"
    [ $status -eq 0 ]
    [[ $output =~ dolt ]] || false
    [[ $output =~ new_user ]] || false

    run ls -a
    ! [[ "$output" =~ ".doltcfg" ]] || false
    [[ "$output" =~ "doltcfgdir" ]] || false

    run ls doltcfgdir
    [[ "$output" =~ "privileges.db" ]] || false
}

@test "sql-privs: yaml specifies privilege file" {
    make_test_repo
    touch server.yaml
    echo "privilege_file: \"privs.db\"" > server.yaml

    start_sql_server_with_config test_db server.yaml

    run dolt sql-client -P $PORT -u dolt --use-db test_db -q "select user from mysql.user"
    [ $status -eq 0 ]
    [[ $output =~ dolt ]] || false

    dolt sql-client -P $PORT -u dolt --use-db test_db -q "create user new_user"

    run dolt sql-client -P $PORT -u dolt --use-db test_db -q "select user from mysql.user"
    [ $status -eq 0 ]
    [[ $output =~ dolt ]] || false
    [[ $output =~ new_user ]] || false
    
    run ls -a
    [[ "$output" =~ ".doltcfg" ]] || false
    [[ "$output" =~ "privs.db" ]] || false
}

@test "sql-privs: can read json privilege files and convert them" {
    make_test_repo
    cp $BATS_TEST_DIRNAME/privs.json .

    # Test that privs.json file is in json format
    run cat privs.json
    [[ "$output" =~ "\"User\":\"privs_user\"" ]] || false

    start_sql_server_with_args --host 0.0.0.0 --user=dolt --privilege-file=privs.json

    run dolt sql-client -P $PORT -u dolt --use-db test_db -q "select user from mysql.user"
    [ $status -eq 0 ]
    [[ $output =~ dolt ]] || false
    [[ $output =~ privs_user ]] || false

    dolt sql-client -P $PORT -u dolt --use-db test_db -q "create user new_user"

    run dolt sql-client -P $PORT -u dolt --use-db test_db -q "select user from mysql.user"
    [ $status -eq 0 ]
    [[ $output =~ dolt ]] || false
    [[ $output =~ new_user ]] || false
    [[ $output =~ privs_user ]] || false

    # Test that privs.json file is not in json format
    run cat privs.json
    ! [[ "$output" =~ "\"User\":\"privs_user\"" ]] || false

    # Restart server
    rm -f ./.dolt/sql-server.lock
    stop_sql_server
    start_sql_server_with_args --host 0.0.0.0 --user=dolt --privilege-file=privs.json

    run dolt sql-client -P $PORT -u dolt --use-db test_db -q "select user from mysql.user"
    [ $status -eq 0 ]
    [[ $output =~ dolt ]] || false
    [[ $output =~ new_user ]] || false
    [[ $output =~ privs_user ]] || false
}

@test "sql-privs: errors instead of panic when reading badly formatted privilege file" {
    make_test_repo
    touch privs.db
    echo "garbage" > privs.db

    run start_sql_server_with_args --host 0.0.0.0 --user=dolt --privilege-file=privs.db
    [ "$status" -eq 1 ]
    [[ "$output" =~ "ill formatted privileges file" ]] || false
}

@test "sql-privs: default options" {
    make_test_repo

    start_sql_server test_db

    run ls -a
    ! [[ "$output" =~ ".doltcfg" ]] || false

    run dolt sql-client -P $PORT -u dolt --use-db test_db -q "select user from mysql.user"
    [ $status -eq 0 ]
    [[ $output =~ dolt ]] || false

    dolt sql-client -P $PORT -u dolt --use-db test_db -q "create user new_user"

    run dolt sql-client -P $PORT -u dolt --use-db test_db -q "select user from mysql.user"
    [ $status -eq 0 ]
    [[ $output =~ dolt ]] || false
    [[ $output =~ new_user ]] || false

    run ls -a
    [[ "$output" =~ ".doltcfg" ]] || false

    run ls .doltcfg
    [[ "$output" =~ "privileges.db" ]] || false
}

@test "sql-privs: host option doesn't affect user" {
    make_test_repo

    start_sql_server_with_args --host 127.0.0.1 --user=dolt
    run dolt sql-client -P $PORT -u dolt --use-db test_db --result-format csv -q "select user, host from mysql.user order by user"
    [ $status -eq 0 ]
    [[ "$output" =~ "dolt,%" ]] || false
}

@test "sql-privs: multiple doltcfg directories causes error" {
    # setup repo
    rm -rf test_db
    mkdir test_db
    cd test_db

    mkdir .doltcfg

    mkdir inner_db
    cd inner_db
    mkdir .doltcfg

    run start_sql_server inner_db
    [ "$status" -eq 1 ]
    [[ "$output" =~ "multiple .doltcfg directories detected" ]] || false

    cd ..
}

@test "sql-privs: sql-server specify data-dir" {
    make_multi_test_repo

    start_sql_server_with_args --host 0.0.0.0 --user=dolt --data-dir=db_dir

    run ls -a
    ! [[ "$output" =~ ".doltcfg" ]] || false
    ! [[ "$output" =~ "privileges.db" ]] || false

    run ls -a db_dir
    ! [[ "$output" =~ ".doltcfg" ]] || false
    ! [[ "$output" =~ "privileges.db" ]] || false

    run dolt sql-client -P $PORT -u dolt --use-db db1 -q "show databases"
    [ $status -eq 0 ]
    [[ $output =~ db1 ]] || false
    [[ $output =~ db2 ]] || false
    [[ $output =~ db3 ]] || false
    [[ $output =~ information_schema ]] || false
    [[ $output =~ mysql ]] || false

    run dolt sql-client -P $PORT -u dolt --use-db db1 -q "select user from mysql.user"
    [ $status -eq 0 ]
    [[ $output =~ dolt ]] || false

    dolt sql-client -P $PORT -u dolt --use-db db1 -q "create user new_user"

    run dolt sql-client -P $PORT -u dolt --use-db db1 -q "select user from mysql.user"
    [ $status -eq 0 ]
    [[ $output =~ dolt ]] || false
    [[ $output =~ new_user ]] || false

    run ls -a
    ! [[ "$output" =~ ".doltcfg" ]] || false
    ! [[ "$output" =~ "privileges.db" ]] || false

    run ls -a db_dir
    [[ "$output" =~ ".doltcfg" ]] || false
    ! [[ "$output" =~ "privileges.db" ]] || false

    run ls db_dir/.doltcfg
    [[ "$output" =~ "privileges.db" ]] || false
}

@test "sql-privs: specify doltcfg directory" {
    make_test_repo

    start_sql_server_with_args --host 0.0.0.0 --user=dolt --doltcfg-dir=doltcfgdir

    run ls -a
    ! [[ "$output" =~ ".doltcfg" ]] || false
    ! [[ "$output" =~ "doltcfgdir" ]] || false

    run dolt sql-client -P $PORT -u dolt --use-db test_db -q "select user from mysql.user"
    [ $status -eq 0 ]
    [[ $output =~ dolt ]] || false

    dolt sql-client -P $PORT -u dolt --use-db test_db -q "create user new_user"

    run dolt sql-client -P $PORT -u dolt --use-db test_db -q "select user from mysql.user"
    [ $status -eq 0 ]
    [[ $output =~ dolt ]] || false
    [[ $output =~ new_user ]] || false
    
    run ls -a
    ! [[ "$output" =~ ".doltcfg" ]] || false
    [[ "$output" =~ "doltcfgdir" ]] || false

    run ls doltcfgdir
    [[ "$output" =~ "privileges.db" ]] || false
}

@test "sql-privs: specify privilege file" {
    make_test_repo

    start_sql_server_with_args --host 0.0.0.0 --user=dolt --privilege-file=privs.db

    run ls -a
    ! [[ "$output" =~ ".doltcfg" ]] || false
    ! [[ "$output" =~ "privs.db" ]] || false

    run dolt sql-client -P $PORT -u dolt --use-db test_db -q "select user from mysql.user"
    [ $status -eq 0 ]
    [[ $output =~ dolt ]] || false

    dolt sql-client -P $PORT -u dolt --use-db test_db -q "create user new_user"

    run dolt sql-client -P $PORT -u dolt --use-db test_db -q "select user from mysql.user"
    [ $status -eq 0 ]
    [[ $output =~ dolt ]] || false
    [[ $output =~ new_user ]] || false

    run ls -a
    [[ "$output" =~ ".doltcfg" ]] || false
    [[ "$output" =~ "privs.db" ]] || false
}

@test "sql-privs: specify data-dir and doltcfg-dir" {
    make_multi_test_repo

    start_sql_server_with_args --host 0.0.0.0 --user=dolt --data-dir=db_dir --doltcfg-dir=doltcfgdir

    run ls -a
    ! [[ "$output" =~ ".doltcfg" ]] || false
    ! [[ "$output" =~ "doltcfgdir" ]] || false
    ! [[ "$output" =~ "privileges.db" ]] || false

    run ls -a db_dir
    ! [[ "$output" =~ ".doltcfg" ]] || false
    ! [[ "$output" =~ "privileges.db" ]] || false

    run dolt sql-client -P $PORT -u dolt --use-db db1 -q "show databases"
    [ $status -eq 0 ]
    [[ $output =~ db1 ]] || false
    [[ $output =~ db2 ]] || false
    [[ $output =~ db3 ]] || false
    [[ $output =~ information_schema ]] || false
    [[ $output =~ mysql ]] || false

    run dolt sql-client -P $PORT -u dolt --use-db db1 -q "select user from mysql.user"
    [ $status -eq 0 ]
    [[ $output =~ dolt ]] || false

    dolt sql-client -P $PORT -u dolt --use-db db1 -q "create user new_user"

    run dolt sql-client -P $PORT -u dolt --use-db db1 -q "select user from mysql.user"
    [ $status -eq 0 ]
    [[ $output =~ dolt ]] || false
    [[ $output =~ new_user ]] || false

    run ls -a
    ! [[ "$output" =~ ".doltcfg" ]] || false
    [[ "$output" =~ "doltcfgdir" ]] || false
    ! [[ "$output" =~ "privileges.db" ]] || false

    run ls -a db_dir
    ! [[ "$output" =~ ".doltcfg" ]] || false
    ! [[ "$output" =~ "privileges.db" ]] || false

    run ls doltcfgdir
    [[ "$output" =~ "privileges.db" ]] || false
}

@test "sql-privs: specify data-dir and privilege-file" {
    make_multi_test_repo

    start_sql_server_with_args --host 0.0.0.0 --user=dolt --data-dir=db_dir --privilege-file=privs.db

    run ls -a
    ! [[ "$output" =~ ".doltcfg" ]] || false
    ! [[ "$output" =~ "privs.db" ]] || false

    run ls -a db_dir
    ! [[ "$output" =~ ".doltcfg" ]] || false
    ! [[ "$output" =~ "privs.db" ]] || false

    run dolt sql-client -P $PORT -u dolt --use-db db1 -q "show databases"
    [ $status -eq 0 ]
    [[ $output =~ db1 ]] || false
    [[ $output =~ db2 ]] || false
    [[ $output =~ db3 ]] || false
    [[ $output =~ information_schema ]] || false
    [[ $output =~ mysql ]] || false

    run dolt sql-client -P $PORT -u dolt --use-db db1 -q "select user from mysql.user"
    [ $status -eq 0 ]
    [[ $output =~ dolt ]] || false

    dolt sql-client -P $PORT -u dolt --use-db db1 -q "create user new_user"

    run dolt sql-client -P $PORT -u dolt --use-db db1 -q "select user from mysql.user"
    [ $status -eq 0 ]
    [[ $output =~ dolt ]] || false
    [[ $output =~ new_user ]] || false

    run ls -a
    ! [[ "$output" =~ ".doltcfg" ]] || false
    [[ "$output" =~ "privs.db" ]] || false

    run ls -a db_dir
    [[ "$output" =~ ".doltcfg" ]] || false
    ! [[ "$output" =~ "privs.db" ]] || false

    run ls db_dir/.doltcfg
    ! [[ "$output" =~ "privs.db" ]] || false
}

@test "sql-privs: specify doltcfg-dir and privilege-file" {
    make_test_repo

    start_sql_server_with_args --host 0.0.0.0 --user=dolt --doltcfg-dir=doltcfgdir --privilege-file=privs.db

    run ls -a
    ! [[ "$output" =~ ".doltcfg" ]] || false
    ! [[ "$output" =~ "doltcfgdir" ]] || false
    ! [[ "$output" =~ "privs.db" ]] || false

    run dolt sql-client -P $PORT -u dolt --use-db test_db -q "select user from mysql.user"
    [ $status -eq 0 ]
    [[ $output =~ dolt ]] || false

    dolt sql-client -P $PORT -u dolt --use-db test_db -q "create user new_user"

    run dolt sql-client -P $PORT -u dolt --use-db test_db -q "select user from mysql.user"
    [ $status -eq 0 ]
    [[ $output =~ dolt ]] || false
    [[ $output =~ new_user ]] || false

    run ls -a
    ! [[ "$output" =~ ".doltcfg" ]] || false
    [[ "$output" =~ "doltcfgdir" ]] || false
    [[ "$output" =~ "privs.db" ]] || false

    run ls doltcfgdir
    ! [[ "$output" =~ "privileges.db" ]] || false
    ! [[ "$output" =~ "privs.db" ]] || false
}

@test "sql-privs: specify data-dir, doltcfg-dir, and privileges-file" {
    make_multi_test_repo

    start_sql_server_with_args --host 0.0.0.0 --user=dolt --data-dir=db_dir --doltcfg-dir=doltcfgdir --privilege-file=privs.db

    run ls -a
    ! [[ "$output" =~ ".doltcfg" ]] || false
    ! [[ "$output" =~ "doltcfgdir" ]] || false
    ! [[ "$output" =~ "privileges.db" ]] || false
    ! [[ "$output" =~ "privs.db" ]] || false

    run dolt sql-client -P $PORT -u dolt --use-db db1 -q "show databases"
    [ $status -eq 0 ]
    [[ $output =~ db1 ]] || false
    [[ $output =~ db2 ]] || false
    [[ $output =~ db3 ]] || false
    [[ $output =~ information_schema ]] || false
    [[ $output =~ mysql ]] || false

    run dolt sql-client -P $PORT -u dolt --use-db db1 -q "select user from mysql.user"
    [ $status -eq 0 ]
    [[ $output =~ dolt ]] || false

    dolt sql-client -P $PORT -u dolt --use-db db1 -q "create user new_user"

    run dolt sql-client -P $PORT -u dolt --use-db db1 -q "select user from mysql.user"
    [ $status -eq 0 ]
    [[ $output =~ dolt ]] || false
    [[ $output =~ new_user ]] || false

    run ls -a
    ! [[ "$output" =~ ".doltcfg" ]] || false
    [[ "$output" =~ "doltcfgdir" ]] || false
    ! [[ "$output" =~ "privileges.db" ]] || false
    [[ "$output" =~ "privs.db" ]] || false

    run ls -a db_dir
    ! [[ "$output" =~ ".doltcfg" ]] || false
    ! [[ "$output" =~ "privileges.db" ]] || false
    ! [[ "$output" =~ "privs.db" ]] || false

    run ls doltcfgdir
    ! [[ "$output" =~ "privileges.db" ]] || false
    ! [[ "$output" =~ "privs.db" ]] || false
}

@test "sql-privs: default to parent privilege file if current is missing" {
    make_multi_test_repo

    dolt init
    start_sql_server_with_args --host 0.0.0.0 --user=dolt

    dolt sql-client -P $PORT -u dolt --use-db test_db -q "create user new_user"
    stop_sql_server
    sleep 1
    run ls -a
    [[ "$output" =~ ".doltcfg" ]] || false
    run ls -a .doltcfg
    [[ "$output" =~ "privileges.db" ]] || false

    cd db_dir
    start_sql_server_with_args --host 0.0.0.0 --user=dolt
    run dolt sql-client -P $PORT -u dolt --use-db db1 -q "select user from mysql.user"
    [ $status -eq 0 ]
    [[ $output =~ dolt ]] || false
    [[ $output =~ new_user ]] || false
}

@test "sql-privs: basic lack of privileges tests" {
     make_test_repo
     start_sql_server

     dolt sql-client -P $PORT -u dolt --use-db test_db -q "create table t1(c1 int)"
     dolt sql-client -P $PORT -u dolt --use-db test_db -q "create user test"
     dolt sql-client -P $PORT -u dolt --use-db test_db -q "grant select on test_db.* to test"

     # Should only see test_db database
     run dolt sql-client -P $PORT -u dolt --use-db '' -q "show databases"
     [ $status -eq 0 ]
     [[ $output =~ test_db ]] || false
     
     run dolt sql-client -P $PORT -u dolt --use-db test_db -q "show tables"
     [ $status -eq 0 ]
     [[ $output =~ t1 ]] || false
     
     # Revoke works as expected
     dolt sql-client -P $PORT -u dolt --use-db test_db -q "revoke select on test_db.* from test"
     run dolt sql-client -P $PORT -u test --use-db test_db -q "show tables"
     [ $status -ne 0 ]

     # Host in privileges is respected
     dolt sql-client -P $PORT -u dolt --use-db test_db -q "drop user test"
     dolt sql-client -P $PORT -u dolt --use-db test_db -q "create user test@'127.0.0.1'"
     dolt sql-client -P $PORT -u dolt --use-db test_db -q "grant select on test_db.* to test@'127.0.0.1'"
     run dolt sql-client -P $PORT -u test -H 127.0.0.1 --use-db test_db -q "show tables"
     [ $status -eq 0 ]
     [[ $output =~ t1 ]] || false

     
     dolt sql-client -P $PORT -u dolt --use-db test_db -q "drop user test@'127.0.0.1'"
     dolt sql-client -P $PORT -u dolt --use-db test_db -q "create user test@'10.10.10.10'"
     dolt sql-client -P $PORT -u dolt --use-db test_db -q "grant select on test_db.* to test@'10.10.10.10'"
     run dolt sql-client -P $PORT -u test --use-db test_db -q "show tables"
     [ $status -ne 0 ]
}

@test "sql-privs: creating user identified by password" {
     make_test_repo
     start_sql_server

     dolt sql-client -P $PORT -u dolt --use-db '' -q "create user test identified by 'test'"
     dolt sql-client -P $PORT -u dolt --use-db '' -q "grant select on mysql.user to test"

     # Should not be able to connect to test_db
     run dolt sql-client -P $PORT -u test -p test --use-db test_db -q "select user from mysql.user order by user"
     [ $status -ne 0 ]

     run dolt sql-client -P $PORT -u test -p test --use-db '' -q "select user from mysql.user"
     [ $status -eq 0 ]
     [[ $output =~ dolt ]] || false
     [[ $output =~ test ]] || false

     # Bad password can't connect
     run dolt sql-client -P $PORT -u test -p bad --use-db '' -q "select user from mysql.user order by user"
     [ $status -ne 0 ]
     
     # Should only see mysql database
     run dolt sql-client -P $PORT -u test -p test --use-db '' -q "show databases"
     [ $status -eq 0 ]	
     [[ $output =~ mysql ]] || false
     ! [[ $output =~ test_db ]] || false
}

@test "sql-privs: deleting user prevents access by that user" {
     make_test_repo
     start_sql_server

     dolt sql-client -P $PORT -u dolt --use-db test_db -q "create table t1(c1 int)"
     dolt sql-client -P $PORT -u dolt --use-db '' -q "create user test"
     dolt sql-client -P $PORT -u dolt --use-db '' -q "grant select on test_db.* to test"
     run dolt sql-client -P $PORT -u test --use-db test_db -q "show tables"
     [ $status -eq 0 ]
     echo $output
     [[ $output =~ t1 ]] || false

     dolt sql-client -P $PORT -u dolt --use-db '' -q "drop user test"

     run dolt sql-client -P $PORT -u test --use-db test_db -q "show tables"
     [ $status -ne 0 ]
}<|MERGE_RESOLUTION|>--- conflicted
+++ resolved
@@ -124,11 +124,8 @@
 
     dolt sql-server --port=$PORT --config server.yaml --user cmddolt &
     SERVER_PID=$!
-<<<<<<< HEAD
     sleep 5
-=======
-    sleep 1
->>>>>>> d88df252
+
 
     run dolt sql-client -P $PORT -u cmddolt --use-db test_db -q "select user from mysql.user"
     [ $status -eq 0 ]
@@ -155,11 +152,7 @@
 
     dolt sql-server --port=$PORT --config server.yaml --user cmddolt &
     SERVER_PID=$!
-<<<<<<< HEAD
     sleep 5
-=======
-    sleep 1
->>>>>>> d88df252
 
     run dolt sql-client -P $PORT -u cmddolt --use-db test_db -q "select user from mysql.user"
     [ $status -eq 0 ]
