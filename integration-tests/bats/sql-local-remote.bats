#! /usr/bin/env bats
load $BATS_TEST_DIRNAME/helper/common.bash
load $BATS_TEST_DIRNAME/helper/query-server-common.bash

make_repo() {
  mkdir "$1"
  cd "$1"
  dolt init
  dolt sql -q "create table $1_tbl (id int)"
  dolt sql <<SQL
CREATE TABLE table1 (pk int PRIMARY KEY);
CREATE TABLE table2 (pk int PRIMARY KEY);
INSERT INTO dolt_ignore VALUES ('generated_*', 1);
SQL
  dolt add -A && dolt commit -m "tables table1, table2"
  dolt sql <<SQL
INSERT INTO  table1 VALUES (1),(2),(3);
INSERT INTO  table2 VALUES (1),(2),(3);
CREATE TABLE table3 (pk int PRIMARY KEY);
CREATE TABLE generated_foo (pk int PRIMARY KEY);
SQL
  dolt add table1
  cd ..
}

setup() {
    if [ "$SQL_ENGINE" = "remote-engine" ]; then
      skip "This test tests remote connections directly, SQL_ENGINE is not needed."
    fi
    setup_no_dolt_init
    unset DOLT_CLI_PASSWORD
    unset DOLT_SILENCE_USER_REQ_FOR_TESTING
    make_repo defaultDB
    make_repo altDB
}

teardown() {
    stop_sql_server 1
    teardown_common
}

get_staged_tables() {
    dolt status | awk '
        match($0, /new table:\ */) { print substr($0, RSTART+RLENGTH) }
        /Untracked tables:/ { exit }
        /Tables with conflicting dolt_ignore patterns:/ { exit }
    '
}

@test "sql-local-remote: test switch between server/no server" {
    start_sql_server defaultDB

    run dolt --verbose-engine-setup --user dolt --password "" sql -q "show databases"
    [ "$status" -eq 0 ] || false
    [[ "$output" =~ "starting remote mode" ]] || false
    [[ "$output" =~ "defaultDB" ]] || false
    [[ "$output" =~ "altDB" ]] || false

    stop_sql_server 1

    run dolt --verbose-engine-setup sql -q "show databases"
    [ "$status" -eq 0 ] || false
    [[ "$output" =~ "starting local mode" ]] || false
    [[ "$output" =~ "defaultDB" ]] || false
    [[ "$output" =~ "altDB" ]] || false
}

@test "sql-local-remote: check --data-dir pointing to a server root can be used when in different directory." {
    start_sql_server altDb
    ROOT_DIR=$(pwd)

    mkdir someplace_else
    cd someplace_else

    run dolt --verbose-engine-setup --data-dir="$ROOT_DIR" --user dolt --password "" --use-db altDB sql -q "show tables"
    [ "$status" -eq 0 ]
    [[ "$output" =~ "starting remote mode" ]] || false
    [[ "$output" =~ "altDB_tbl" ]] || false

    run dolt --verbose-engine-setup --data-dir="$ROOT_DIR" --user dolt --password "" --use-db defaultDB sql -q "show tables"
    [ "$status" -eq 0 ]
    [[ "$output" =~ "starting remote mode" ]] || false
    [[ "$output" =~ "defaultDB_tbl" ]] || false

    run dolt --verbose-engine-setup --data-dir="$ROOT_DIR" --user dolt --password "" sql -q "show tables"
    [ "$status" -eq 0 ]
    [[ "$output" =~ "starting remote mode" ]] || false
    [[ "$output" =~ "altDB_tbl" ]] || false

    stop_sql_server 1

    run dolt --verbose-engine-setup --data-dir="$ROOT_DIR" --user dolt --password "" --use-db altDB sql -q "show tables"
    [ "$status" -eq 0 ]
    [[ "$output" =~ "starting local mode" ]] || false
    [[ "$output" =~ "altDB_tbl" ]] || false

    run dolt --verbose-engine-setup --data-dir="$ROOT_DIR" --user dolt --password "" --use-db defaultDB sql -q "show tables"
    [ "$status" -eq 0 ]
    [[ "$output" =~ "starting local mode" ]] || false
    [[ "$output" =~ "defaultDB_tbl" ]] || false

    run dolt --verbose-engine-setup --data-dir="$ROOT_DIR" --user dolt --password "" sql -q "show tables"
    [ "$status" -eq 0 ]
    [[ "$output" =~ "starting local mode" ]] || false
    [[ "$output" =~ "altDB_tbl" ]] || false
}


@test "sql-local-remote: check --data-dir pointing to a database root can be used when in different directory." {
    start_sql_server altDb
    ROOT_DIR=$(pwd)

    mkdir -p someplace_new/fun
    cd someplace_new/fun

    run dolt --verbose-engine-setup --data-dir="$ROOT_DIR/altDB" --user dolt --password "" sql -q "show tables"
    [ "$status" -eq 0 ]
    [[ "$output" =~ "starting remote mode" ]] || false
    [[ "$output" =~ "altDB_tbl" ]] || false

    run dolt --verbose-engine-setup --data-dir="$ROOT_DIR/altDB" --user dolt --password "" --use-db defaultDB sql -q "show tables"
    [ "$status" -eq 1 ]
    [[ "$output" =~ "defaultDB does not exist" ]] || false

    stop_sql_server 1

    run dolt --verbose-engine-setup --data-dir="$ROOT_DIR/altDB" --user dolt --password "" sql -q "show tables"
    [ "$status" -eq 0 ]
    [[ "$output" =~ "starting local mode" ]] || false
    [[ "$output" =~ "altDB_tbl" ]] || false

    run dolt --verbose-engine-setup --data-dir="$ROOT_DIR/altDB" --user dolt --password "" --use-db defaultDB sql -q "show tables"
    [ "$status" -eq 1 ]
    [[ "$output" =~ "defaultDB does not exist" ]] || false
}

@test "sql-local-remote: verify dolt blame behavior is identical in switch between server/no server" {
    cd altDB
    dolt sql -q "create table test (pk int primary key)"
    dolt sql -q "insert into test values (1)"
    dolt add test
    dolt commit -m "insert initial value into test"
    dolt sql -q "insert into test values (2), (3)"
    dolt add test
    dolt commit -m "insert more values into test"
    cd ..

    start_sql_server altDB
    run dolt --user dolt --password "" blame test
    [ "$status" -eq 0 ]
    export out="$output"
    stop_sql_server 1

    run dolt blame test
    [ "$status" -eq 0 ]
    [[ "$output" =  $out ]] || false
}

@test "sql-local-remote: verify simple dolt add behavior." {
    start_sql_server altDB
    cd altDB

    run dolt --verbose-engine-setup --user dolt --password "" sql -q "create table testtable (pk int PRIMARY KEY)"
    [ "$status" -eq 0 ]
    [[ "$output" =~ "starting remote mode" ]] || false

    run dolt --verbose-engine-setup --user dolt --password "" add .
    [ "$status" -eq 0 ]
    [[ "$output" =~ "starting remote mode" ]] || false

    stop_sql_server 1

    staged=$(get_staged_tables)

    [[ ! -z $(echo "$staged" | grep "testtable") ]] || false
}

@test "sql-local-remote: test 'status' and switch between server/no server" {
  start_sql_server defaultDB

  run dolt --user dolt --password "" status
  [ "$status" -eq 0 ] || false
  [[ "$output" =~ "On branch main" ]] || false
  [[ "$output" =~ "Changes to be committed:" ]] || false
  [[ "$output" =~ "  (use \"dolt reset <table>...\" to unstage)" ]] || false
  [[ "$output" =~ "	modified:         table1" ]] || false
  [[ "$output" =~ "Changes not staged for commit:" ]] || false
  [[ "$output" =~ "  (use \"dolt add <table>\" to update what will be committed)" ]] || false
  [[ "$output" =~ "  (use \"dolt checkout <table>\" to discard changes in working directory)" ]] || false
  [[ "$output" =~ "	modified:         table2" ]] || false
  [[ "$output" =~ "Untracked tables:" ]] || false
  [[ "$output" =~ "  (use \"dolt add <table>\" to include in what will be committed)" ]] || false
  [[ "$output" =~ "	new table:        table3" ]] || false
  ! [[ "$output" =~ "   new table:        generated_foo" ]] || false
  remoteOutput=$output

  run dolt --user dolt --password "" status --ignored
  [ "$status" -eq 0 ] || false
  [[ "$output" =~ "On branch main" ]] || false
  [[ "$output" =~ "Changes to be committed:" ]] || false
  [[ "$output" =~ "  (use \"dolt reset <table>...\" to unstage)" ]] || false
  [[ "$output" =~ "	modified:         table1" ]] || false
  [[ "$output" =~ "Changes not staged for commit:" ]] || false
  [[ "$output" =~ "  (use \"dolt add <table>\" to update what will be committed)" ]] || false
  [[ "$output" =~ "  (use \"dolt checkout <table>\" to discard changes in working directory)" ]] || false
  [[ "$output" =~ "	modified:         table2" ]] || false
  [[ "$output" =~ "Untracked tables:" ]] || false
  [[ "$output" =~ "  (use \"dolt add <table>\" to include in what will be committed)" ]] || false
  [[ "$output" =~ "	new table:        table3" ]] || false
  [[ "$output" =~ "Ignored tables:" ]] || false
  [[ "$output" =~ "  (use \"dolt add -f <table>\" to include in what will be committed)" ]] || false
  [[ "$output" =~ "	new table:        generated_foo" ]] || false
  remoteIgnoredOutput=$output

  stop_sql_server 1

  run dolt status
  [ "$status" -eq 0 ] || false
  localOutput=$output

  run dolt --user dolt --password "" status --ignored
  [ "$status" -eq 0 ] || false
  localIgnoredOutput=$output

  [[ "$remoteOutput" == "$localOutput" ]] || false
  [[ "$remoteIgnoredOutput" == "$localIgnoredOutput" ]] || false
}

@test "sql-local-remote: verify dolt commit behavior is identical in switch between server/no server" {
    skip # TODO - Enable after log command is used for results in remote contexts in commit.go

    cd altDB
    dolt sql -q "create table test1 (pk int primary key)"
    dolt sql -q "create table test2 (pk int primary key)"
    dolt add test1
    cd ..

    start_sql_server altDB

    run dolt --verbose-engine-setup commit -m "committing remotely"
    [ "$status" -eq 0 ]
    [[ "$output" =~ "committing remotely" ]] || false

    stop_sql_server 1

    cd altDB
    run dolt log
    [ "$status" -eq 0 ]
    [[ "$output" =~ "committing remotely" ]] || false

    run dolt add test2
    [ "$status" -eq 0 ]
    cd ..

    run dolt --verbose-engine-setup commit -m "committing locally"
    [ "$status" -eq 0 ]
    [[ "$output" =~ "starting local mode" ]] || false

    cd altDB
    run dolt log
    [ "$status" -eq 0 ]
    [[ "$output" =~ "committing locally" ]] || false
}

@test "sql-local-remote: verify simple dolt branch behavior." {
    start_sql_server altDB
    cd altDB

    run dolt --verbose-engine-setup --user dolt --password "" branch b1
    [ "$status" -eq 0 ]
    [[ "$output" =~ "starting remote mode" ]] || false

    run dolt --verbose-engine-setup --user dolt --password "" branch
    [ "$status" -eq 0 ]
    [[ "$output" =~ "starting remote mode" ]] || false
    [[ "$output" =~ "main" ]] || false
    [[ "$output" =~ "b1" ]] || false

    stop_sql_server 1

    run dolt --verbose-engine-setup --user dolt --password "" branch b2
    [ "$status" -eq 0 ]
    [[ "$output" =~ "starting local mode" ]] || false

    run dolt --verbose-engine-setup --user dolt --password "" branch
    [ "$status" -eq 0 ]
    [[ "$output" =~ "starting local mode" ]] || false
    [[ "$output" =~ "main" ]] || false
    [[ "$output" =~ "b2" ]] || false
}

<<<<<<< HEAD
@test "sql-local-remote: verify dolt conflicts cat behavior" {
  cd defaultDB

  dolt --user dolt sql << SQL
CREATE TABLE people (
  id INT NOT NULL,
  last_name VARCHAR(120),
  first_name VARCHAR(120),
  birthday DATETIME(6),
  age INT DEFAULT '0',
  PRIMARY KEY (id)
) ENGINE=InnoDB DEFAULT CHARSET=utf8mb4 COLLATE=utf8mb4_0900_bin;
SQL
  dolt --user dolt add .
  dolt --user dolt commit -am "base"

  dolt --user dolt checkout -b right
  dolt --user dolt sql <<SQL
ALTER TABLE people
MODIFY COLUMN age FLOAT;
SQL
  dolt --user dolt commit -am "right"

  dolt --user dolt checkout main
  dolt --user dolt sql <<SQL
ALTER TABLE people
MODIFY COLUMN age BIGINT;
SQL
  dolt --user dolt commit -am "left"

  dolt --user dolt merge right -m "merge right"

  run dolt --user dolt conflicts cat .
  [ "$status" -eq 0 ]
  [[ "$output" =~ "| our_schema" ]] || false
  [[ "$output" =~ "| their_schema" ]] || false
  [[ "$output" =~ "| base_schema" ]] || false
  [[ "$output" =~ "| description" ]] || false
  [[ "$output" =~ "different column definitions for our column age and their column age" ]] || false
  [[ "$output" =~ "\`age\` bigint," ]] || false
  [[ "$output" =~ "\`age\` float," ]] || false
  [[ "$output" =~ "\`age\` int DEFAULT '0'," ]] || false
  localOutput=$output

  start_sql_server defaultDB

  run dolt --user dolt conflicts cat .
  echo ">>>>>>>"
  echo "$output"
  echo "<<<<<<<"
  [ "$status" -eq 0 ]
  remoteOutput=$output

  [[ "$remoteOutput" == "$localOutput" ]] || false

  stop_sql_server 1
=======
@test "sql-local-remote: check that the --password argument is used when talking to a server and ignored with local" {
    start_sql_server altDb

    dolt --user dolt --password "" sql -q "CREATE USER 'joe'@'%' IDENTIFIED BY 'joe123'; GRANT ALL PRIVILEGES ON defaultDb.* TO 'joe'@'%' WITH GRANT OPTION;";

    run dolt --verbose-engine-setup --user joe --password "badpwd" sql -q "show tables"
    [ "$status" -eq 1 ]
    [[ "$output" =~ "starting remote mode" ]] || false
    [[ "$output" =~ "Access denied for user 'joe'" ]] || false

    run dolt --user joe --password "joe123" sql -q "show tables"
    [ "$status" -eq 1 ]
    [[ "$output" =~ "Access denied for user 'joe'@'%' to database 'altDB'" ]] || false

    run dolt --verbose-engine-setup --user joe --password "joe123" --use-db defaultDB sql -q "show tables"
    [ "$status" -eq 0 ]
    [[ "$output" =~ "defaultDB_tbl" ]] || false

    # Empty Password should work since we started the server with the 'dolt' user with no pwd.
    run dolt --verbose-engine-setup --user dolt --password "" sql -q "show tables"
    [ "$status" -eq 0 ]
    [[ "$output" =~ "starting remote mode" ]] || false
    [[ "$output" =~ "altDB_tbl" ]] || false

    stop_sql_server 1

    run dolt --verbose-engine-setup --user joe --password failnow sql -q "show tables"
    [ "$status" -eq 1 ]
    [[ "$output" =~ "starting local mode" ]] || false

    # altDB is not accessable to joe
    run dolt --verbose-engine-setup --user joe --password "joe123" sql -q "show tables"
    [ "$status" -eq 1 ]
    [[ "$output" =~ "Access denied for user 'joe'" ]] || false

    run dolt --verbose-engine-setup --user joe --password "joe123" --use-db defaultDB sql -q "show tables"
    [ "$status" -eq 0 ]
    [[ "$output" =~ "defaultDB_tbl" ]] || false

    # Get access denied for a failed login (bad pwd)
    run dolt --verbose-engine-setup --user joe --password failalways sql -q "SELECT user, host FROM mysql.user"
    [ "$status" -eq 1 ]
    [[ "$output" =~ "starting local mode" ]] || false
    [[ "$output" =~ "Access denied for user 'joe'" ]] || false

    # Get an permission error when attempting to access forbidden info as an authenticated user.
    run dolt --verbose-engine-setup --user joe --password "joe123" sql -q "SELECT user, host FROM mysql.user"
    [ "$status" -eq 1 ]
    [[ "$output" =~ "command denied to user 'joe'@'%'" ]] || false

    # Similar test to above, but will get different results because the dolt user doesn't exist (it was
    # used to start sql-server
    run dolt --user dolt --password "" sql -q "show tables"
    [ "$status" -eq 1 ]
    [[ "$output" =~ "Access denied for user 'dolt'" ]] || false
}

@test "sql-local-remote: check that the DOLT_CLI_PASSWORD argument is used when talking to a server and ignored with local" {
    start_sql_server altDb

    dolt --user dolt --password "" sql -q "CREATE USER 'joe'@'%' IDENTIFIED BY 'joe123'; GRANT ALL PRIVILEGES ON defaultDb.* TO 'joe'@'%' WITH GRANT OPTION;";

    export DOLT_CLI_PASSWORD="badpwd"
    run dolt --verbose-engine-setup --user joe sql -q "show tables"
    [ "$status" -eq 1 ]
    [[ "$output" =~ "starting remote mode" ]] || false
    [[ "$output" =~ "Access denied for user 'joe'" ]] || false

    export DOLT_CLI_PASSWORD="joe123"
    run dolt --user joe sql -q "show tables"
    [ "$status" -eq 1 ]
    [[ "$output" =~ "Access denied for user 'joe'@'%' to database 'altDB'" ]] || false

    export DOLT_CLI_PASSWORD="joe123"
    run dolt --verbose-engine-setup --user joe --use-db defaultDB sql -q "show tables"
    [ "$status" -eq 0 ]
    [[ "$output" =~ "defaultDB_tbl" ]] || false

    export DOLT_CLI_PASSWORD=""
    run dolt --verbose-engine-setup --user dolt sql -q "show tables"
    [ "$status" -eq 0 ]
    [[ "$output" =~ "starting remote mode" ]] || false
    [[ "$output" =~ "altDB_tbl" ]] || false

    stop_sql_server 1

    export DOLT_CLI_PASSWORD="badpwd"
    run dolt --verbose-engine-setup --user joe sql -q "show tables"
    [ "$status" -eq 1 ]
    [[ "$output" =~ "starting local mode" ]] || false
    [[ "$output" =~ "Access denied for user 'joe'" ]] || false

    export DOLT_CLI_PASSWORD="joe123"
    run dolt --user joe --password "joe123" sql -q "show tables"
    [ "$status" -eq 1 ]
    [[ "$output" =~ "Access denied for user 'joe'" ]] || false

    run dolt --user joe --password "joe123" --use-db defaultDB sql -q "show tables"
    [ "$status" -eq 0 ]
    [[ "$output" =~ "defaultDB_tbl" ]] || false

    # Get access denied for a failed login (bad pwd)
    export DOLT_CLI_PASSWORD="badpwd"
    run dolt --user joe sql -q "SELECT user, host FROM mysql.user"
    [ "$status" -eq 1 ]
    [[ "$output" =~ "Access denied for user 'joe'" ]] || false

    export DOLT_CLI_PASSWORD="joe123"
    # Get an permission error when attempting to access forbidden info as an authenticated user.
    run dolt --user joe sql -q "SELECT user, host FROM mysql.user"
    [ "$status" -eq 1 ]
    [[ "$output" =~ "command denied to user 'joe'@'%'" ]] || false

    export DOLT_CLI_PASSWORD="badpwd"
    run dolt --user rambo --use-db defaultDB sql -q "show tables"
    [ "$status" -eq 1 ]
    [[ "$output" =~ "Access denied for user 'rambo'" ]] || false

    export DOLT_CLI_PASSWORD=""
    run dolt --user dolt sql -q "show tables"
    [ "$status" -eq 1 ]
    [[ "$output" =~ "Access denied for user 'dolt'" ]] || false

    unset DOLT_CLI_PASSWORD
}

@test "sql-local-remote: ensure passing only a password results in an error" {
    export SQL_USER="root"
    start_sql_server altDb

    run dolt --password "anything" sql -q "show tables"
    [ "$status" -eq 1 ]
    [[ "$output" =~ "When a password is provided, a user must also be provided" ]] || false

    export DOLT_CLI_PASSWORD="anything"
    run dolt sql -q "show tables"
    [ "$status" -eq 1 ]
    [[ "$output" =~ "When a password is provided, a user must also be provided" ]] || false

    stop_sql_server 1 

    run dolt --password "anything" sql -q "show tables"
    [ "$status" -eq 1 ]
    [[ "$output" =~ "When a password is provided, a user must also be provided" ]] || false

    export DOLT_CLI_PASSWORD="anything"
    run dolt sql -q "show tables"
    [ "$status" -eq 1 ]
    [[ "$output" =~ "When a password is provided, a user must also be provided" ]] || false
>>>>>>> 7dc69f4c
}<|MERGE_RESOLUTION|>--- conflicted
+++ resolved
@@ -289,7 +289,6 @@
     [[ "$output" =~ "b2" ]] || false
 }
 
-<<<<<<< HEAD
 @test "sql-local-remote: verify dolt conflicts cat behavior" {
   cd defaultDB
 
@@ -346,7 +345,8 @@
   [[ "$remoteOutput" == "$localOutput" ]] || false
 
   stop_sql_server 1
-=======
+}
+
 @test "sql-local-remote: check that the --password argument is used when talking to a server and ignored with local" {
     start_sql_server altDb
 
@@ -496,5 +496,4 @@
     run dolt sql -q "show tables"
     [ "$status" -eq 1 ]
     [[ "$output" =~ "When a password is provided, a user must also be provided" ]] || false
->>>>>>> 7dc69f4c
 }