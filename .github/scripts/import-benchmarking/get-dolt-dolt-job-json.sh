#!/bin/sh

set -e

if [ "$#" -lt 9 ]; then
<<<<<<< HEAD
    echo  "Usage: ./get-dolt-dolt-job-json.sh <jobName> <fromServer> <fromVersion> <toServer> <toVersion> <timePrefix> <actorPrefix> <nomsBinFormat> <issueNumber>"
=======
    echo  "Usage: ./get-dolt-dolt-job-json.sh <jobName> <fromServer> <fromVersion> <toServer> <toVersion> <timePrefix> <actorPrefix> <nomsBinFormat> <format> <issueNumber>"
>>>>>>> f50cd576
    exit 1
fi

jobName="$1"
fromServer="$2"
fromVersion="$3"
toServer="$4"
toVersion="$5"
timePrefix="$6"
actorPrefix="$7"
nomsBinFormat="$8"
<<<<<<< HEAD
issueNumber="$9"
=======
format="$9"
issueNumber="${10}"
>>>>>>> f50cd576

echo '
{
  "apiVersion": "batch/v1",
  "kind": "Job",
  "metadata": {
    "name": "'$jobName'",
    "namespace": "performance-benchmarking"
  },
  "spec": {
    "backoffLimit": 1,
    "template": {
      "spec": {
        "serviceAccountName": "import-benchmarking",
        "containers": [
          {
            "name": "import-benchmarking",
            "image": "407903926827.dkr.ecr.us-west-2.amazonaws.com/liquidata/import-benchmarking:latest",
            "resources": {
              "limits": {
                "cpu": "7000m"
              }
            },
            "env": [
              { "name": "GOMAXPROCS", "value": "7" },
              { "name": "ACTOR", "value": "'$ACTOR'" },
              { "name": "ACTOR_EMAIL", "value": "'$ACTOR_EMAIL'" },
              { "name": "REPO_ACCESS_TOKEN", "value": "'$REPO_ACCESS_TOKEN'" }
            ],
            "imagePullPolicy": "Always",
            "args": [
              "--from-server='$fromServer'",
              "--from-version='$fromVersion'",
              "--to-server='$toServer'",
              "--to-version='$toVersion'",
              "--bucket=import-benchmarking-github-actions-results",
              "--region=us-west-2",
              "--results-dir='$timePrefix'",
              "--results-prefix='$actorPrefix'",
              "--mysql-schema-file=schema.sql",
              "--nbf='$nomsBinFormat'",
<<<<<<< HEAD
              "--results-schema=results-schema.sql",
              "--issue-number='$issueNumber'",
=======
              "--results-schema=/results-schema.sql",
              "--issue-number='$issueNumber'",
              "--output='$format'",
>>>>>>> f50cd576
              "--fileNames=100k-sorted.csv",
              "--fileNames=100k-random.csv",
              "--fileNames=1m-sorted.csv",
              "--fileNames=1m-random.csv"
            ]
          }
        ],
        "restartPolicy": "Never",
        "nodeSelector": {
          "performance-benchmarking-worker": "true"
        },
        "tolerations": [
          {
              "effect": "NoSchedule",
              "key": "dedicated",
              "operator": "Equal",
              "value": "performance-benchmarking-worker"
          }
        ]
      }
    }
  }
}
'<|MERGE_RESOLUTION|>--- conflicted
+++ resolved
@@ -3,11 +3,7 @@
 set -e
 
 if [ "$#" -lt 9 ]; then
-<<<<<<< HEAD
-    echo  "Usage: ./get-dolt-dolt-job-json.sh <jobName> <fromServer> <fromVersion> <toServer> <toVersion> <timePrefix> <actorPrefix> <nomsBinFormat> <issueNumber>"
-=======
     echo  "Usage: ./get-dolt-dolt-job-json.sh <jobName> <fromServer> <fromVersion> <toServer> <toVersion> <timePrefix> <actorPrefix> <nomsBinFormat> <format> <issueNumber>"
->>>>>>> f50cd576
     exit 1
 fi
 
@@ -19,12 +15,8 @@
 timePrefix="$6"
 actorPrefix="$7"
 nomsBinFormat="$8"
-<<<<<<< HEAD
-issueNumber="$9"
-=======
 format="$9"
 issueNumber="${10}"
->>>>>>> f50cd576
 
 echo '
 {
@@ -66,14 +58,9 @@
               "--results-prefix='$actorPrefix'",
               "--mysql-schema-file=schema.sql",
               "--nbf='$nomsBinFormat'",
-<<<<<<< HEAD
-              "--results-schema=results-schema.sql",
-              "--issue-number='$issueNumber'",
-=======
               "--results-schema=/results-schema.sql",
               "--issue-number='$issueNumber'",
               "--output='$format'",
->>>>>>> f50cd576
               "--fileNames=100k-sorted.csv",
               "--fileNames=100k-random.csv",
               "--fileNames=1m-sorted.csv",
