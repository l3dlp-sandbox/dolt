// Copyright 2019 Dolthub, Inc.
//
// Licensed under the Apache License, Version 2.0 (the "License");
// you may not use this file except in compliance with the License.
// You may obtain a copy of the License at
//
//     http://www.apache.org/licenses/LICENSE-2.0
//
// Unless required by applicable law or agreed to in writing, software
// distributed under the License is distributed on an "AS IS" BASIS,
// WITHOUT WARRANTIES OR CONDITIONS OF ANY KIND, either express or implied.
// See the License for the specific language governing permissions and
// limitations under the License.
//
// This file incorporates work covered by the following copyright and
// permission notice:
//
// Copyright 2016 Attic Labs, Inc. All rights reserved.
// Licensed under the Apache License, version 2.0:
// http://www.apache.org/licenses/LICENSE-2.0

package types

import (
	"context"
	"fmt"
	"os"
	"strings"

	"github.com/dolthub/dolt/go/store/d"
	"github.com/dolthub/dolt/go/store/metrics"
)

<<<<<<< HEAD
// sequenceSplitter decides where sequences should be split into chunks.
type sequenceSplitter interface {
	// Append provides more sequenceItems to the splitter. Callers pass a callback
	// function that uses |bw| to serialize sequenceItems. Splitter's make chunk
	// boundary decisions based on the contents of the byte buffer |bw.buff|. Upon
	// return, callers can use |CrossedBoundary| to see if a chunk boundary has crossed.
	Append(func(bw *binaryNomsWriter) error) error

	// CrossedBoundary returns true if the provided sequenceItems have caused a chunk
	// boundary to be crossed.
	CrossedBoundary() bool

	// Reset clears the current byte buffer and resets the state of the splitter.
	Reset()

	// Nbf returns the splitter's NomsBinFormat.
	Nbf() *NomsBinFormat
}

func hashValueBytes(item sequenceItem, sp sequenceSplitter) error {
	return sp.Append(func(bw *binaryNomsWriter) error {
		v := item.(Value)
		return v.writeTo(bw, sp.Nbf())
	})
}

//  newSplitterFn makes a sequenceSplitter.
type newSplitterFn func(fmt *NomsBinFormat, salt byte) sequenceSplitter

// hashValueBytesFn translates |item| into a byte stream to provide to |sp|.
type hashValueBytesFn func(item sequenceItem, sp sequenceSplitter) error

// makeChunkFn takes a sequence of items to chunk, and returns the result of chunking those items,
// a tuple of a reference to that chunk which can itself be chunked + its underlying value.
type makeChunkFn func(level uint64, values []sequenceItem) (Collection, orderedKey, uint64, error)
=======
const EnableChunkStats = "DOLT_ENABLE_CHUNK_STATS"

var chunkWithStats = false

func init() {
	stats, ok := os.LookupEnv(EnableChunkStats)
	if ok && stats == "true" {
		chunkWithStats = true
		TestSmooth = true
	}
}

type writeStats []uint64

type hashValueBytesFn func(item sequenceItem, rv *rollingValueHasher) error
>>>>>>> 502177a1

type sequenceChunker struct {
	cur                        *sequenceCursor
	level                      uint64
	vrw                        ValueReadWriter
	parent                     *sequenceChunker
	current                    []sequenceItem
	makeChunk, parentMakeChunk makeChunkFn
	isLeaf                     bool
	hashValueBytes             hashValueBytesFn
	newCh                      newSplitterFn
	sp                         sequenceSplitter
	done                       bool
	unwrittenCol               Collection

	stats writeStats
}

func newEmptySequenceChunker(ctx context.Context, vrw ValueReadWriter, makeChunk, parentMakeChunk makeChunkFn, newCh newSplitterFn, hashValueBytes hashValueBytesFn) (*sequenceChunker, error) {
	return newSequenceChunker(ctx, nil, uint64(0), vrw, makeChunk, parentMakeChunk, newCh, hashValueBytes)
}

func newSequenceChunker(ctx context.Context, cur *sequenceCursor, level uint64, vrw ValueReadWriter, makeChunk, parentMakeChunk makeChunkFn, newCh newSplitterFn, hashValueBytes hashValueBytesFn) (*sequenceChunker, error) {
	d.PanicIfFalse(makeChunk != nil)
	d.PanicIfFalse(parentMakeChunk != nil)
	d.PanicIfFalse(hashValueBytes != nil)
	d.PanicIfTrue(vrw == nil)

	// |cur| will be nil if this is a new sequence, implying this is a new tree, or the tree has grown in height relative to its original chunked form.

	sc := &sequenceChunker{
		cur:             cur,
		level:           level,
		vrw:             vrw,
		parent:          nil,
		current:         make([]sequenceItem, 0, 1<<10),
		makeChunk:       makeChunk,
		parentMakeChunk: parentMakeChunk,
		isLeaf:          true,
		hashValueBytes:  hashValueBytes,
<<<<<<< HEAD
		newCh:           newCh,
		sp:              newCh(vrw.Format(), byte(level%256)),
		done:            false,
		unwrittenCol:    nil,
=======
		rv:              newRollingValueHasher(vrw.Format(), byte(level%256)),
		done:            false,
		unwrittenCol:    nil,
	}

	if chunkWithStats {
		sc.stats = make(writeStats, 0, 1)
>>>>>>> 502177a1
	}

	if cur != nil {
		err := sc.resume(ctx)

		if err != nil {
			return nil, err
		}
	}

	return sc, nil
}

func (sc *sequenceChunker) resume(ctx context.Context) error {
	if sc.cur.parent != nil && sc.parent == nil {
		err := sc.createParent(ctx)

		if err != nil {
			return err
		}
	}

	idx := sc.cur.idx

	// Walk backwards to the start of the existing chunk.
	for sc.cur.indexInChunk() > 0 {
		ok, err := sc.cur.retreatMaybeAllowBeforeStart(ctx, false)

		if err != nil {
			return err
		}

		if !ok {
			break
		}
	}

	for sc.cur.idx < idx {
		item, err := sc.cur.current()

		if err != nil {
			return err
		}

		_, err = sc.Append(ctx, item)

		if err != nil {
			return err
		}

		_, err = sc.cur.advance(ctx)

		if err != nil {
			return err
		}
	}

	return nil
}

// advanceTo advances the sequenceChunker to the next "spine" at which
// modifications to the prolly-tree should take place
func (sc *sequenceChunker) advanceTo(ctx context.Context, next *sequenceCursor) error {
	// There are four basic situations which must be handled when advancing to a
	// new chunking position:
	//
	// Case (1): |sc.cur| and |next| are exactly aligned. In this case, there's
	//           nothing to do. Just assign sc.cur = next.
	//
	// Case (2): |sc.cur| is "ahead" of |next|. This can only have resulted from
	//           advancing of a lower level causing |sc.cur| to advance. In this
	//           case, we advance |next| until the cursors are aligned and then
	//           process as if Case (1):
	//
	// Case (3+4): |sc.cur| is "behind" |next|, we must consume elements in
	//             |sc.cur| until either:
	//
	//   Case (3): |sc.cur| aligns with |next|. In this case, we just assign
	//             sc.cur = next.
	//   Case (4): A boundary is encountered which is aligned with a boundary
	//             in the previous state. This is the critical case, as is allows
	//             us to skip over large parts of the tree. In this case, we align
	//             parent chunkers then sc.resume() at |next|

	for sc.cur.compare(next) > 0 {
		_, err := next.advance(ctx) // Case (2)

		if err != nil {
			return err
		}
	}

	// If neither loop above and below are entered, it is Case (1). If the loop
	// below is entered but Case (4) isn't reached, then it is Case (3).
	reachedNext := true
	for sc.cur.compare(next) < 0 {
		item, err := sc.cur.current()

		if err != nil {
			return err
		}

		if ok, err := sc.Append(ctx, item); err != nil {
			return err
		} else if ok && sc.cur.atLastItem() {
			if sc.cur.parent != nil {

				if sc.cur.parent.compare(next.parent) < 0 {
					// Case (4): We stopped consuming items on this level before entering
					// the sequence referenced by |next|
					reachedNext = false
				}

				// Note: Logically, what is happening here is that we are consuming the
				// item at the current level. Logically, we'd call sc.cur.advance(),
				// but that would force loading of the next sequence, which we don't
				// need for any reason, so instead we advance the parent and take care
				// not to allow it to step outside the sequence.
				_, err := sc.cur.parent.advanceMaybeAllowPastEnd(ctx, false)

				if err != nil {
					return err
				}

				// Invalidate this cursor, since it is now inconsistent with its parent
				sc.cur.parent = nil
				sc.cur.seq = nil
			}

			break
		}

		_, err = sc.cur.advance(ctx)

		if err != nil {
			return err
		}
	}

	if sc.parent != nil && next.parent != nil {
		err := sc.parent.advanceTo(ctx, next.parent)

		if err != nil {
			return err
		}
	}

	sc.cur = next
	if !reachedNext {
		err := sc.resume(ctx) // Case (4)

		if err != nil {
			return err
		}
	}

	return nil
}

// Append consumes another sequence item, returns true if a chunk boundary is crossed.
func (sc *sequenceChunker) Append(ctx context.Context, item sequenceItem) (bool, error) {
	d.PanicIfTrue(item == nil)
	sc.current = append(sc.current, item)
	err := sc.hashValueBytes(item, sc.sp)

	if err != nil {
		return false, err
	}

	if sc.sp.CrossedBoundary() {
		// When a metaTuple contains a key that is so large that it causes a chunk boundary to be crossed simply by encoding
		// the metaTuple then we will create a metaTuple to encode the metaTuple containing the same key again, and again
		// crossing a chunk boundary causes infinite recursion.  The solution is not to allow a metaTuple with a single
		// leaf to cross chunk boundaries.
		isOneLeafedMetaTuple := false
		if mt, ok := item.(metaTuple); ok {
			isOneLeafedMetaTuple = mt.numLeaves() == 1
		}

		if !isOneLeafedMetaTuple {
			err := sc.handleChunkBoundary(ctx)

			if err != nil {
				return false, err
			}

			return true, nil
		}
	}
	return false, nil
}

func (sc *sequenceChunker) Skip(ctx context.Context) error {
	_, err := sc.cur.advance(ctx)

	if err != nil {
		return err
	}

	return nil
}

func (sc *sequenceChunker) createParent(ctx context.Context) error {
	d.PanicIfFalse(sc.parent == nil)
	var parent *sequenceCursor
	if sc.cur != nil && sc.cur.parent != nil {
		// Clone the parent cursor because otherwise calling cur.advance() will affect our parent - and vice versa - in surprising ways. Instead, Skip moves forward our parent's cursor if we advance across a boundary.
		parent = sc.cur.parent
	}

	var err error
	sc.parent, err = newSequenceChunker(ctx, parent, sc.level+1, sc.vrw, sc.parentMakeChunk, sc.parentMakeChunk, sc.newCh, metaHashValueBytes)

	if err != nil {
		return err
	}

	sc.parent.isLeaf = false

	if sc.unwrittenCol != nil {
		// There is an unwritten collection, but this sequenceSplitter now has a parent, so
		// write it. See createSequence().
		_, err := sc.vrw.WriteValue(ctx, sc.unwrittenCol)

		if err != nil {
			return err
		}

		sc.unwrittenCol = nil
	}

	return nil
}

// createSequence creates a sequence from the current items in |sc.current|,
// clears the current items, then returns the new sequence and a metaTuple that
// points to it.
//
// If |write| is true then the sequence is eagerly written, or if false it's
// manually constructed and stored in |sc.unwrittenCol| to possibly write later
// in createParent(). This is to hopefully avoid unnecessarily writing the root
// chunk (for example, the sequence may be stored inline).
//
// There is a catch: in the rare case that the root chunk is actually not the
// canonical root of the sequence (see Done()), then we will have ended up
// unnecessarily writing a chunk - the canonical root. However, this is a fair
// tradeoff for simplicity of the chunking algorithm.
func (sc *sequenceChunker) createSequence(ctx context.Context, write bool) (sequence, metaTuple, error) {
	col, key, numLeaves, err := sc.makeChunk(sc.level, sc.current)
	if err != nil {
		return nil, metaTuple{}, err
	}

	sc.recordWrite(uint64(col.asSequence().asValueImpl().sizeOf()))

	// |sc.makeChunk| copies |sc.current| so it's safe to re-use the memory.
	sc.current = sc.current[:0]

	var ref Ref
	if write {
		ref, err = sc.vrw.WriteValue(ctx, col)
	} else {
		ref, err = NewRef(col, sc.vrw.Format())
		sc.unwrittenCol = col
	}

	if err != nil {
		return nil, metaTuple{}, err
	}

	mt, err := newMetaTuple(ref, key, numLeaves)
	if err != nil {
		return nil, metaTuple{}, err
	}

	return col.asSequence(), mt, nil
}

func (sc *sequenceChunker) handleChunkBoundary(ctx context.Context) error {
	d.PanicIfFalse(len(sc.current) > 0)
	sc.sp.Reset()
	if sc.parent == nil {
		err := sc.createParent(ctx)

		if err != nil {
			return err
		}
	}
	_, mt, err := sc.createSequence(ctx, true)

	if err != nil {
		return err
	}

	_, err = sc.parent.Append(ctx, mt)

	if err != nil {
		return err
	}

	return nil
}

// Returns true if this sequenceSplitter or any of its parents have any pending items in their |current| slice.
func (sc *sequenceChunker) anyPending() bool {
	if len(sc.current) > 0 {
		return true
	}

	if sc.parent != nil {
		return sc.parent.anyPending()
	}

	return false
}

// Done returns the root sequence of the resulting tree. The logic here is subtle, but hopefully correct and understandable.
func (sc *sequenceChunker) Done(ctx context.Context) (sequence, error) {
	d.PanicIfTrue(sc.done)
	sc.done = true

	if sc.cur != nil {
		err := sc.finalizeCursor(ctx)

		if err != nil {
			return nil, err
		}
	}

	// There is pending content above us, so we must push any remaining items from this level up and allow some parent
	// to find the root of the resulting tree.
	if sc.parent != nil && sc.parent.anyPending() {
		if len(sc.current) > 0 {
			// If there are items in |current| at this point, they represent the final items of the sequence which occurred
			// beyond the previous *explicit* chunk boundary. The end of input of a sequence is considered an *implicit* boundary.
			err := sc.handleChunkBoundary(ctx)

			if err != nil {
				return nil, err
			}
		}

		return sc.parent.Done(ctx)
	}

<<<<<<< HEAD
	// At this point, we know this sequenceSplitter contains, in |current| every item at this level of the resulting tree. To see this, consider that there are two ways a sequenceSplitter can enter items into its |current|: (1) as the result of resume() with the cursor on anything other than the first item in the sequence, and (2) as a result of a child sequenceSplitter hitting an explicit chunk boundary during either Append() or finalize(). The only way there can be no items in some parent sequenceSplitter's |current| is if this sequenceSplitter began with cursor within its first existing chunk (and thus all parents resume()'d with a cursor on their first item) and continued through all sebsequent items without creating any explicit chunk boundaries (and thus never sent any items up to a parent as a result of chunking). Therefore, this sequenceSplitter's current must contain all items within the current sequence.

	// This level must represent *a* root of the tree, but it is possibly non-canonical. There are three cases to consider:

	// (1) This is "leaf" sequenceSplitter and thus produced tree of depth 1 which contains exactly one chunk (never hit a boundary), or (2) This in an internal node of the tree which contains multiple references to child nodes. In either case, this is the canonical root of the tree.
=======
	// At this point, we know this chunker contains, in |current| every item at this level of the resulting tree.
	// To see this, consider that there are two ways a chunker can enter items into its |current|:
	// 	(1) as the result of resume() with the cursor on anything other than the first item in the sequence, and
	//	(2) as a result of a child chunker hitting an explicit chunk boundary during either Append() or finalize().
	//
	// The only way there can be no items in some parent chunker's |current| is if this chunker began with cursor within
	// its first existing chunk (and thus all parents resume()'d with a cursor on their first item) and continued through
	// all sebsequent items without creating any explicit chunk boundaries (and thus never sent any items up to a parent
	// as a result of chunking). Therefore, this chunker's current must contain all items within the current sequence.

	// This level must represent *a* root of the tree, but it is possibly non-canonical. There are three cases to consider:
	//   (1) This is "leaf" chunker and thus produced tree of depth 1 which contains exactly one chunk (never hit a boundary)
	//   (2) This in an internal node of the tree which contains multiple references to child nodes.
	// In either case, this is the canonical root of the tree.
>>>>>>> 502177a1
	if sc.isLeaf || len(sc.current) > 1 {
		seq, _, err := sc.createSequence(ctx, false)

		if err != nil {
			return nil, err
		}

		return seq, nil
	}

<<<<<<< HEAD
	// (3) This is an internal node of the tree which contains a single reference to a child node. This can occur if a non-leaf sequenceSplitter happens to chunk on the first item (metaTuple) appended. In this case, this is the root of the tree, but it is *not* canonical and we must walk down until we find cases (1) or (2), above.
=======
	// (3) This is an internal node of the tree which contains a single reference to a child node.
	// This can occur if a non-leaf chunker happens to chunk on the first item (metaTuple) appended. In this case, this
	// is the root of the tree, but it is *not* canonical, and we must walk down until we find cases (1) or (2), above.
>>>>>>> 502177a1
	d.PanicIfFalse(!sc.isLeaf && len(sc.current) == 1)
	mt := sc.current[0].(metaTuple)

	for {
		child, err := mt.getChildSequence(ctx, sc.vrw)

		if err != nil {
			return nil, err
		}

		if _, ok := child.(metaSequence); !ok || child.seqLen() > 1 {
			return child, nil
		}

		item, err := child.getItem(0)

		if err != nil {
			return nil, err
		}

		mt = item.(metaTuple)
	}
}

// If we are mutating an existing sequence, appending subsequent items in the sequence until we reach a pre-existing chunk boundary or the end of the sequence.
func (sc *sequenceChunker) finalizeCursor(ctx context.Context) error {
	for sc.cur.valid() {
		item, err := sc.cur.current()

		if err != nil {
			return err
		}

		if ok, err := sc.Append(ctx, item); err != nil {
			return err
		} else if ok && sc.cur.atLastItem() {
			break // boundary occurred at same place in old & new sequence
		}

		_, err = sc.cur.advance(ctx)

		if err != nil {
			return err
		}
	}

	if sc.cur.parent != nil {
		_, err := sc.cur.parent.advance(ctx)

		if err != nil {
			return err
		}

		// Invalidate this cursor, since it is now inconsistent with its parent
		sc.cur.parent = nil
		sc.cur.seq = nil
	}

	return nil
}

func (sc *sequenceChunker) Stats() (stats []writeStats) {
	if sc.stats == nil {
		return
	}

	if sc.parent == nil {
		stats = make([]writeStats, sc.level+1)
	} else {
		stats = sc.parent.Stats()
	}
	stats[sc.level] = sc.stats

	return
}

func (sc *sequenceChunker) recordWrite(size uint64) {
	if sc.stats != nil {
		sc.stats = append(sc.stats, size)
	}
}

// WriteAmplificationStats records sequenceChunker write writeSizes by tree level
type WriteAmplificationStats struct {
	stats []metrics.Histogram
}

func (was *WriteAmplificationStats) Sample(stats []writeStats) {
	for i := len(was.stats); i < len(stats); i++ {
		was.stats = append(was.stats, metrics.NewByteHistogram())
	}

	for i, writes := range stats {
		for _, w := range writes {
			was.stats[i].Sample(w)
		}
	}
}

func (was WriteAmplificationStats) Count() (c uint64) {
	for _, hist := range was.stats {
		c += hist.Samples()
	}
	return
}

func (was WriteAmplificationStats) Sum() (s uint64) {
	for _, h := range was.stats {
		s += h.Sum()
	}
	return
}

func (was WriteAmplificationStats) String() string {
	var s strings.Builder

	s.WriteString("| level | chunks |  bytes |\n")
	for level, hist := range was.stats {
		c, b := hist.Samples(), hist.Sum()
		r := fmt.Sprintf("| %5d | %6d | %6d |\n", level, c, b)
		s.WriteString(r)
	}
	return s.String()
}<|MERGE_RESOLUTION|>--- conflicted
+++ resolved
@@ -31,7 +31,19 @@
 	"github.com/dolthub/dolt/go/store/metrics"
 )
 
-<<<<<<< HEAD
+const EnableChunkStats = "DOLT_ENABLE_CHUNK_STATS"
+
+var chunkWithStats = false
+
+func init() {
+	stats, ok := os.LookupEnv(EnableChunkStats)
+	if ok && stats == "true" {
+		chunkWithStats = true
+	}
+}
+
+type writeStats []uint64
+
 // sequenceSplitter decides where sequences should be split into chunks.
 type sequenceSplitter interface {
 	// Append provides more sequenceItems to the splitter. Callers pass a callback
@@ -67,23 +79,6 @@
 // makeChunkFn takes a sequence of items to chunk, and returns the result of chunking those items,
 // a tuple of a reference to that chunk which can itself be chunked + its underlying value.
 type makeChunkFn func(level uint64, values []sequenceItem) (Collection, orderedKey, uint64, error)
-=======
-const EnableChunkStats = "DOLT_ENABLE_CHUNK_STATS"
-
-var chunkWithStats = false
-
-func init() {
-	stats, ok := os.LookupEnv(EnableChunkStats)
-	if ok && stats == "true" {
-		chunkWithStats = true
-		TestSmooth = true
-	}
-}
-
-type writeStats []uint64
-
-type hashValueBytesFn func(item sequenceItem, rv *rollingValueHasher) error
->>>>>>> 502177a1
 
 type sequenceChunker struct {
 	cur                        *sequenceCursor
@@ -124,20 +119,14 @@
 		parentMakeChunk: parentMakeChunk,
 		isLeaf:          true,
 		hashValueBytes:  hashValueBytes,
-<<<<<<< HEAD
 		newCh:           newCh,
 		sp:              newCh(vrw.Format(), byte(level%256)),
 		done:            false,
 		unwrittenCol:    nil,
-=======
-		rv:              newRollingValueHasher(vrw.Format(), byte(level%256)),
-		done:            false,
-		unwrittenCol:    nil,
 	}
 
 	if chunkWithStats {
 		sc.stats = make(writeStats, 0, 1)
->>>>>>> 502177a1
 	}
 
 	if cur != nil {
@@ -483,28 +472,20 @@
 		return sc.parent.Done(ctx)
 	}
 
-<<<<<<< HEAD
-	// At this point, we know this sequenceSplitter contains, in |current| every item at this level of the resulting tree. To see this, consider that there are two ways a sequenceSplitter can enter items into its |current|: (1) as the result of resume() with the cursor on anything other than the first item in the sequence, and (2) as a result of a child sequenceSplitter hitting an explicit chunk boundary during either Append() or finalize(). The only way there can be no items in some parent sequenceSplitter's |current| is if this sequenceSplitter began with cursor within its first existing chunk (and thus all parents resume()'d with a cursor on their first item) and continued through all sebsequent items without creating any explicit chunk boundaries (and thus never sent any items up to a parent as a result of chunking). Therefore, this sequenceSplitter's current must contain all items within the current sequence.
-
-	// This level must represent *a* root of the tree, but it is possibly non-canonical. There are three cases to consider:
-
-	// (1) This is "leaf" sequenceSplitter and thus produced tree of depth 1 which contains exactly one chunk (never hit a boundary), or (2) This in an internal node of the tree which contains multiple references to child nodes. In either case, this is the canonical root of the tree.
-=======
-	// At this point, we know this chunker contains, in |current| every item at this level of the resulting tree.
-	// To see this, consider that there are two ways a chunker can enter items into its |current|:
+	// At this point, we know this sequenceSplitter contains, in |current| every item at this level of the resulting tree.
+	// To see this, consider that there are two ways a sequenceSplitter can enter items into its |current|:
 	// 	(1) as the result of resume() with the cursor on anything other than the first item in the sequence, and
-	//	(2) as a result of a child chunker hitting an explicit chunk boundary during either Append() or finalize().
+	//	(2) as a result of a child sequenceSplitter hitting an explicit chunk boundary during either Append() or finalize().
 	//
-	// The only way there can be no items in some parent chunker's |current| is if this chunker began with cursor within
+	// The only way there can be no items in some parent sequenceSplitter's |current| is if this sequenceSplitter began with cursor within
 	// its first existing chunk (and thus all parents resume()'d with a cursor on their first item) and continued through
 	// all sebsequent items without creating any explicit chunk boundaries (and thus never sent any items up to a parent
-	// as a result of chunking). Therefore, this chunker's current must contain all items within the current sequence.
+	// as a result of chunking). Therefore, this sequenceSplitter's current must contain all items within the current sequence.
 
 	// This level must represent *a* root of the tree, but it is possibly non-canonical. There are three cases to consider:
-	//   (1) This is "leaf" chunker and thus produced tree of depth 1 which contains exactly one chunk (never hit a boundary)
+	//   (1) This is "leaf" sequenceSplitter and thus produced tree of depth 1 which contains exactly one chunk (never hit a boundary)
 	//   (2) This in an internal node of the tree which contains multiple references to child nodes.
 	// In either case, this is the canonical root of the tree.
->>>>>>> 502177a1
 	if sc.isLeaf || len(sc.current) > 1 {
 		seq, _, err := sc.createSequence(ctx, false)
 
@@ -515,13 +496,9 @@
 		return seq, nil
 	}
 
-<<<<<<< HEAD
-	// (3) This is an internal node of the tree which contains a single reference to a child node. This can occur if a non-leaf sequenceSplitter happens to chunk on the first item (metaTuple) appended. In this case, this is the root of the tree, but it is *not* canonical and we must walk down until we find cases (1) or (2), above.
-=======
 	// (3) This is an internal node of the tree which contains a single reference to a child node.
-	// This can occur if a non-leaf chunker happens to chunk on the first item (metaTuple) appended. In this case, this
+	// This can occur if a non-leaf sequenceSplitter happens to chunk on the first item (metaTuple) appended. In this case, this
 	// is the root of the tree, but it is *not* canonical, and we must walk down until we find cases (1) or (2), above.
->>>>>>> 502177a1
 	d.PanicIfFalse(!sc.isLeaf && len(sc.current) == 1)
 	mt := sc.current[0].(metaTuple)
 
