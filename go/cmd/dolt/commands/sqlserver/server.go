// Copyright 2019-2020 Dolthub, Inc.
//
// Licensed under the Apache License, Version 2.0 (the "License");
// you may not use this file except in compliance with the License.
// You may obtain a copy of the License at
//
//     http://www.apache.org/licenses/LICENSE-2.0
//
// Unless required by applicable law or agreed to in writing, software
// distributed under the License is distributed on an "AS IS" BASIS,
// WITHOUT WARRANTIES OR CONDITIONS OF ANY KIND, either express or implied.
// See the License for the specific language governing permissions and
// limitations under the License.

package sqlserver

import (
	"context"
	"fmt"
	"net"
	"net/http"
	"strconv"
	"time"

	"github.com/dolthub/go-mysql-server/server"
	"github.com/dolthub/go-mysql-server/sql"
	"github.com/dolthub/vitess/go/mysql"
	"github.com/prometheus/client_golang/prometheus/promhttp"
	"github.com/sirupsen/logrus"

	"github.com/dolthub/dolt/go/cmd/dolt/cli"
	"github.com/dolthub/dolt/go/cmd/dolt/commands/engine"
	"github.com/dolthub/dolt/go/libraries/doltcore/env"
	_ "github.com/dolthub/dolt/go/libraries/doltcore/sqle/dfunctions"
	"github.com/dolthub/dolt/go/libraries/doltcore/sqlserver"
)

// Serve starts a MySQL-compatible server. Returns any errors that were encountered.
func Serve(
	ctx context.Context,
	version string,
	serverConfig ServerConfig,
	serverController *ServerController,
	dEnv *env.DoltEnv,
) (startError error, closeError error) {
	// Code is easier to work through if we assume that serverController is never nil
	if serverController == nil {
		serverController = NewServerController()
	}

	var mySQLServer *server.Server
	// This guarantees unblocking on any routines with a waiting `ServerController`
	defer func() {
		if mySQLServer != nil {
			serverController.registerCloseFunction(startError, mySQLServer.Close)
		} else {
			serverController.registerCloseFunction(startError, func() error { return nil })
		}
		serverController.StopServer()
		serverController.serverStopped(closeError)
		sqlserver.SetRunningServer(nil)
	}()

	if startError = ValidateConfig(serverConfig); startError != nil {
		return startError, nil
	}

	lgr := logrus.StandardLogger()
	lgr.SetOutput(cli.CliErr)

	if serverConfig.LogLevel() != LogLevel_Info {
		var level logrus.Level
		level, startError = logrus.ParseLevel(serverConfig.LogLevel().String())
		if startError != nil {
			cli.PrintErr(startError)
			return
		}
		logrus.SetLevel(level)
	}
	logrus.SetFormatter(LogFormat{})

	isReadOnly := false
	if serverConfig.ReadOnly() {
		isReadOnly = true
	}

	var mrEnv *env.MultiRepoEnv
	var err error
	fs := dEnv.FS

	dbNamesAndPaths := serverConfig.DatabaseNamesAndPaths()
	if len(dbNamesAndPaths) == 0 {
		if len(serverConfig.DataDir()) > 0 && serverConfig.DataDir() != "." {
			fs, err = dEnv.FS.WithWorkingDir(serverConfig.DataDir())
			if err != nil {
				return err, nil
			}
		}

		mrEnv, err = env.MultiEnvForDirectory(ctx, dEnv.Config.WriteableConfig(), fs, dEnv.Version, dEnv.IgnoreLockFile, dEnv)
		if err != nil {
			return err, nil
		}
	} else {
		if len(serverConfig.DataDir()) > 0 {
			fs, err = fs.WithWorkingDir(serverConfig.DataDir())
			if err != nil {
				return err, nil
			}
		}

		mrEnv, err = env.MultiEnvForPaths(
			ctx,
			env.GetCurrentUserHomeDir,
			dEnv.Config.WriteableConfig(),
			fs,
			version,
			dEnv.IgnoreLockFile,
			dbNamesAndPaths...,
		)

		if err != nil {
			return err, nil
		}
	}

	serverConf, sErr, cErr := getConfigFromServerConfig(serverConfig)
	if cErr != nil {
		return nil, cErr
	} else if sErr != nil {
		return sErr, nil
	}

	// Create SQL Engine with users
	config := &engine.SqlEngineConfig{
<<<<<<< HEAD
		InitialDb:      "",
		IsReadOnly:     isReadOnly,
		PrivFilePath:   serverConfig.PrivilegeFilePath(),
		DoltCfgDirPath: serverConfig.CfgDir(),
		ServerUser:     serverConfig.User(),
		ServerPass:     serverConfig.Password(),
		ServerHost:     serverConfig.Host(),
		Autocommit:     serverConfig.AutoCommit(),
=======
		InitialDb:    "",
		IsReadOnly:   isReadOnly,
		PrivFilePath: serverConfig.PrivilegeFilePath(),
		ServerUser:   serverConfig.User(),
		ServerPass:   serverConfig.Password(),
		Autocommit:   serverConfig.AutoCommit(),
		JwksConfig:   serverConfig.JwksConfig(),
>>>>>>> 10796c1d
	}
	sqlEngine, err := engine.NewSqlEngine(
		ctx,
		mrEnv,
		engine.FormatTabular,
		config,
	)
	if err != nil {
		return err, nil
	}
	defer sqlEngine.Close()

	// Add superuser
	if sqlEngine.GetUnderlyingEngine().Analyzer.Catalog.MySQLDb.UserTable().Data().Count() != 0 {
		// privileges specified, only add if superuser specified is not an existing user
		userSpecified := config.ServerUser != defaultUser || config.ServerHost != defaultHost || config.ServerPass != defaultPass
		superuser := sqlEngine.GetUnderlyingEngine().Analyzer.Catalog.MySQLDb.GetUser(config.ServerUser, "%", false)
		if userSpecified && superuser == nil {
			sqlEngine.GetUnderlyingEngine().Analyzer.Catalog.MySQLDb.AddSuperUser(config.ServerUser, "%", config.ServerPass)
		}
	} else {
		// no privileges, must add superuser; will already be defaulted to root
		sqlEngine.GetUnderlyingEngine().Analyzer.Catalog.MySQLDb.AddSuperUser(config.ServerUser, "%", config.ServerPass)
	}

	labels := serverConfig.MetricsLabels()
	listener := newMetricsListener(labels)
	defer listener.Close()

	mySQLServer, startError = server.NewServer(
		serverConf,
		sqlEngine.GetUnderlyingEngine(),
		newSessionBuilder(sqlEngine, serverConfig),
		listener,
	)

	if startError != nil {
		cli.PrintErr(startError)
		return
	} else {
		sqlserver.SetRunningServer(mySQLServer)
	}

	var metSrv *http.Server
	if serverConfig.MetricsHost() != "" && serverConfig.MetricsPort() > 0 {
		mux := http.NewServeMux()
		mux.Handle("/metrics", promhttp.Handler())

		metSrv = &http.Server{
			Addr:    fmt.Sprintf("%s:%d", serverConfig.MetricsHost(), serverConfig.MetricsPort()),
			Handler: mux,
		}

		go func() {
			_ = metSrv.ListenAndServe()
		}()
	}

	if ok, f := mrEnv.IsLocked(); ok {
		startError = env.ErrActiveServerLock.New(f)
		return
	}
	if err = mrEnv.Lock(); err != nil {
		startError = err
		return
	}

	serverController.registerCloseFunction(startError, func() error {
		if metSrv != nil {
			metSrv.Close()
		}

		return mySQLServer.Close()
	})

	closeError = mySQLServer.Start()
	if closeError != nil {
		cli.PrintErr(closeError)
	}
	if err := mrEnv.Unlock(); err != nil {
		cli.PrintErr(err)
	}

	return
}

func portInUse(hostPort string) bool {
	timeout := time.Second
	conn, _ := net.DialTimeout("tcp", hostPort, timeout)
	if conn != nil {
		defer conn.Close()
		return true
	}
	return false
}

func newSessionBuilder(se *engine.SqlEngine, config ServerConfig) server.SessionBuilder {
	userToSessionVars := make(map[string]map[string]string)
	userVars := config.UserVars()
	for _, curr := range userVars {
		userToSessionVars[curr.Name] = curr.Vars
	}

	return func(ctx context.Context, conn *mysql.Conn, host string) (sql.Session, error) {
		mysqlSess, err := server.DefaultSessionBuilder(ctx, conn, host)
		if err != nil {
			return nil, err
		}
		mysqlBaseSess, ok := mysqlSess.(*sql.BaseSession)
		if !ok {
			return nil, fmt.Errorf("unknown GMS base session type")
		}

		dsess, err := se.NewDoltSession(ctx, mysqlBaseSess)
		if err != nil {
			return nil, err
		}

		varsForUser := userToSessionVars[conn.User]
		if len(varsForUser) > 0 {
			sqlCtx, err := se.NewContext(ctx)
			if err != nil {
				return nil, err
			}

			for key, val := range varsForUser {
				err = dsess.InitSessionVariable(sqlCtx, key, val)
				if err != nil {
					return nil, err
				}
			}
		}

		return dsess, nil
	}
}

// getConfigFromServerConfig processes ServerConfig and returns server.Config for sql-server.
func getConfigFromServerConfig(serverConfig ServerConfig) (server.Config, error, error) {
	serverConf := server.Config{Protocol: "tcp"}
	serverConf.DisableClientMultiStatements = serverConfig.DisableClientMultiStatements()

	readTimeout := time.Duration(serverConfig.ReadTimeout()) * time.Millisecond
	writeTimeout := time.Duration(serverConfig.WriteTimeout()) * time.Millisecond

	tlsConfig, err := LoadTLSConfig(serverConfig)
	if err != nil {
		return server.Config{}, nil, err
	}

	portAsString := strconv.Itoa(serverConfig.Port())
	hostPort := net.JoinHostPort(serverConfig.Host(), portAsString)

	if portInUse(hostPort) {
		portInUseError := fmt.Errorf("Port %s already in use.", portAsString)
		return server.Config{}, portInUseError, nil
	}

	// if persist is 'load' we use currently set persisted global variable,
	// else if 'ignore' we set persisted global variable to current value from serverConfig
	if serverConfig.PersistenceBehavior() == loadPerisistentGlobals {
		serverConf, err = serverConf.NewConfig()
		if err != nil {
			return server.Config{}, err, nil
		}
	} else {
		err = sql.SystemVariables.SetGlobal("max_connections", serverConfig.MaxConnections())
		if err != nil {
			return server.Config{}, err, nil
		}
	}

	// Do not set the value of Version.  Let it default to what go-mysql-server uses.  This should be equivalent
	// to the value of mysql that we support.
	serverConf.Address = hostPort
	serverConf.ConnReadTimeout = readTimeout
	serverConf.ConnWriteTimeout = writeTimeout
	serverConf.MaxConnections = serverConfig.MaxConnections()
	serverConf.TLSConfig = tlsConfig
	serverConf.RequireSecureTransport = serverConfig.RequireSecureTransport()

	return serverConf, nil, nil
}<|MERGE_RESOLUTION|>--- conflicted
+++ resolved
@@ -133,7 +133,6 @@
 
 	// Create SQL Engine with users
 	config := &engine.SqlEngineConfig{
-<<<<<<< HEAD
 		InitialDb:      "",
 		IsReadOnly:     isReadOnly,
 		PrivFilePath:   serverConfig.PrivilegeFilePath(),
@@ -142,15 +141,7 @@
 		ServerPass:     serverConfig.Password(),
 		ServerHost:     serverConfig.Host(),
 		Autocommit:     serverConfig.AutoCommit(),
-=======
-		InitialDb:    "",
-		IsReadOnly:   isReadOnly,
-		PrivFilePath: serverConfig.PrivilegeFilePath(),
-		ServerUser:   serverConfig.User(),
-		ServerPass:   serverConfig.Password(),
-		Autocommit:   serverConfig.AutoCommit(),
 		JwksConfig:   serverConfig.JwksConfig(),
->>>>>>> 10796c1d
 	}
 	sqlEngine, err := engine.NewSqlEngine(
 		ctx,
