// Copyright 2019 Dolthub, Inc.
//
// Licensed under the Apache License, Version 2.0 (the "License");
// you may not use this file except in compliance with the License.
// You may obtain a copy of the License at
//
//     http://www.apache.org/licenses/LICENSE-2.0
//
// Unless required by applicable law or agreed to in writing, software
// distributed under the License is distributed on an "AS IS" BASIS,
// WITHOUT WARRANTIES OR CONDITIONS OF ANY KIND, either express or implied.
// See the License for the specific language governing permissions and
// limitations under the License.

package commands

import (
	"context"
	"crypto/sha1"
	"fmt"
	"net"
	"path/filepath"
	"time"

	"github.com/dolthub/go-mysql-server/sql"
	"github.com/dolthub/go-mysql-server/sql/mysql_db"

	"github.com/dolthub/dolt/go/cmd/dolt/cli"
	"github.com/dolthub/dolt/go/cmd/dolt/commands/engine"
	"github.com/dolthub/dolt/go/cmd/dolt/errhand"
	"github.com/dolthub/dolt/go/libraries/doltcore/doltdb"
	"github.com/dolthub/dolt/go/libraries/doltcore/env"
	"github.com/dolthub/dolt/go/libraries/doltcore/env/actions"
	"github.com/dolthub/dolt/go/libraries/utils/argparser"
	"github.com/dolthub/dolt/go/libraries/utils/filesys"
)

var fwtStageName = "fwt"

func GetWorkingWithVErr(dEnv *env.DoltEnv) (*doltdb.RootValue, errhand.VerboseError) {
	working, err := dEnv.WorkingRoot(context.Background())

	if err != nil {
		return nil, errhand.BuildDError("Unable to get working.").AddCause(err).Build()
	}

	return working, nil
}

func GetStagedWithVErr(dEnv *env.DoltEnv) (*doltdb.RootValue, errhand.VerboseError) {
	staged, err := dEnv.StagedRoot(context.Background())

	if err != nil {
		return nil, errhand.BuildDError("Unable to get staged.").AddCause(err).Build()
	}

	return staged, nil
}

func UpdateWorkingWithVErr(dEnv *env.DoltEnv, updatedRoot *doltdb.RootValue) errhand.VerboseError {
	err := dEnv.UpdateWorkingRoot(context.Background(), updatedRoot)

	switch err {
	case doltdb.ErrNomsIO:
		return errhand.BuildDError("fatal: failed to write value").Build()
	case env.ErrStateUpdate:
		return errhand.BuildDError("fatal: failed to update the working root state").Build()
	}

	return nil
}

func MaybeGetCommitWithVErr(dEnv *env.DoltEnv, maybeCommit string) (*doltdb.Commit, errhand.VerboseError) {
	cm, err := actions.MaybeGetCommit(context.TODO(), dEnv, maybeCommit)

	if err != nil {
		bdr := errhand.BuildDError("fatal: Unable to read from data repository.")
		return nil, bdr.AddCause(err).Build()
	}

	return cm, nil
}

// NewArgFreeCliContext creates a new CliContext instance with no arguments using a local SqlEngine. This is useful for testing primarily
func NewArgFreeCliContext(ctx context.Context, dEnv *env.DoltEnv) (cli.CliContext, errhand.VerboseError) {
	mrEnv, err := env.MultiEnvForSingleEnv(ctx, dEnv)
	if err != nil {
		return nil, errhand.VerboseErrorFromError(err)
	}

	emptyArgs := argparser.NewEmptyResults()
	emptyArgs, creds, _ := cli.BuildUserPasswordPrompt(emptyArgs)
	lateBind, verr := BuildSqlEngineQueryist(ctx, dEnv.FS, mrEnv, creds, emptyArgs)

	if err != nil {
		return nil, verr
	}
	return cli.NewCliContext(argparser.NewEmptyResults(), dEnv.Config, lateBind)
}

// BuildSqlEngineQueryist Utility function to build a local SQLEngine for use interacting with data on disk using
// SQL queries. ctx, cwdFS, mrEnv, and apr must all be non-nil.
func BuildSqlEngineQueryist(ctx context.Context, cwdFS filesys.Filesys, mrEnv *env.MultiRepoEnv, creds *cli.UserPassword, apr *argparser.ArgParseResults) (cli.LateBindQueryist, errhand.VerboseError) {
	if ctx == nil || cwdFS == nil || mrEnv == nil || creds == nil || apr == nil {
		errhand.VerboseErrorFromError(fmt.Errorf("Invariant violated. Nil argument provided to BuildSqlEngineQueryist"))
	}

	// We want to know if the user provided us the data-dir flag, but we want to use the abs value used to
	// create the DoltEnv. This is a little messy.
	dataDir, dataDirGiven := apr.GetValue(DataDirFlag)
	dataDir, err := cwdFS.Abs(dataDir)
	if err != nil {
		return nil, errhand.VerboseErrorFromError(err)
	}

	// need to return cfgdirpath and error
	var cfgDirPath string
	cfgDir, cfgDirSpecified := apr.GetValue(CfgDirFlag)
	if cfgDirSpecified {
		cfgDirPath, err = cwdFS.Abs(cfgDir)
		if err != nil {
			return nil, errhand.VerboseErrorFromError(err)
		}
	} else if dataDirGiven {
		cfgDirPath = filepath.Join(dataDir, DefaultCfgDirName)
	} else {
		// Look in CWD parent directory for doltcfg
		parentDirCfg := filepath.Join("..", DefaultCfgDirName)
		parentExists, isDir := cwdFS.Exists(parentDirCfg)
		parentDirExists := parentExists && isDir

		// Look in data directory for doltcfg
		dataDirCfg := filepath.Join(dataDir, DefaultCfgDirName)
		dataDirCfgExists, isDir := cwdFS.Exists(dataDirCfg)
		currDirExists := dataDirCfgExists && isDir

		// Error if both CWD/../.doltfcfg and dataDir/.doltcfg exist because it's unclear which to use.
		if currDirExists && parentDirExists {
			p1, err := cwdFS.Abs(cfgDirPath)
			if err != nil {
				return nil, errhand.VerboseErrorFromError(err)
			}
			p2, err := cwdFS.Abs(parentDirCfg)
			if err != nil {
				return nil, errhand.VerboseErrorFromError(err)
			}
			return nil, errhand.VerboseErrorFromError(ErrMultipleDoltCfgDirs.New(p1, p2))
		}

		// Assign the one that exists, defaults to current if neither exist
		if parentDirExists {
			cfgDirPath = parentDirCfg
		} else {
			cfgDirPath = dataDirCfg
		}
	}

	// If no privilege filepath specified, default to doltcfg directory
	privsFp, hasPrivsFp := apr.GetValue(PrivsFilePathFlag)
	if !hasPrivsFp {
		privsFp, err = cwdFS.Abs(filepath.Join(cfgDirPath, DefaultPrivsName))
		if err != nil {
			return nil, errhand.VerboseErrorFromError(err)
		}
	} else {
		privsFp, err = cwdFS.Abs(privsFp)
		if err != nil {
			return nil, errhand.VerboseErrorFromError(err)
		}
	}

	// If no branch control file path is specified, default to doltcfg directory
	branchControlFilePath, hasBCFilePath := apr.GetValue(BranchCtrlPathFlag)
	if !hasBCFilePath {
		branchControlFilePath, err = cwdFS.Abs(filepath.Join(cfgDirPath, DefaultBranchCtrlName))
		if err != nil {
			return nil, errhand.VerboseErrorFromError(err)
		}
	} else {
		branchControlFilePath, err = cwdFS.Abs(branchControlFilePath)
		if err != nil {
			return nil, errhand.VerboseErrorFromError(err)
		}
	}

	// Whether we're running in shell mode or some other mode, sql commands from the command line always have a current
	// database set when you begin using them.
	database, hasDB := apr.GetValue(UseDbFlag)
	if !hasDB {
		database = mrEnv.GetFirstDatabase()
	}

	binder, err := newLateBindingEngine(cfgDirPath, privsFp, branchControlFilePath, creds, database, mrEnv)
	if err != nil {
		return nil, errhand.VerboseErrorFromError(err)
	}

	return binder, nil
}

func newLateBindingEngine(
	cfgDirPath string,
	privsFp string,
	branchControlFilePath string,
	creds *cli.UserPassword,
	database string,
	mrEnv *env.MultiRepoEnv,
) (cli.LateBindQueryist, error) {

	config := &engine.SqlEngineConfig{
		DoltCfgDirPath:     cfgDirPath,
		PrivFilePath:       privsFp,
		BranchCtrlFilePath: branchControlFilePath,
		ServerUser:         creds.Username,
		ServerPass:         creds.Password,
		ServerHost:         "localhost",
		Autocommit:         true,
	}

	var lateBinder cli.LateBindQueryist = func(ctx2 context.Context) (cli.Queryist, *sql.Context, func(), error) {
		se, err := engine.NewSqlEngine(
			ctx2,
			mrEnv,
			config,
		)
		if err != nil {
			return nil, nil, nil, err
		}

		sqlCtx, err := se.NewDefaultContext(ctx2)
		if err != nil {
			return nil, nil, nil, err
		}

		// Whether we're running in shell mode or some other mode, sql commands from the command line always have a current
		// database set when you begin using them.
		sqlCtx.SetCurrentDatabase(database)

		rawDb := se.GetUnderlyingEngine().Analyzer.Catalog.MySQLDb
		salt, err := rawDb.Salt()
		if err != nil {
			return nil, nil, nil, err
		}

		var dbUser string
		if creds.Specified {
			dbUser = creds.Username

			// When running in local mode, we want to attempt respect the user/pwd they provided. If they didn't provide
			// one, we'll give then super user privs. Respecting the user/pwd is not a security stance - it's there
			// to enable testing of application settings.

			authResponse := buildAuthResponse(salt, config.ServerPass)

			err := passwordValidate(rawDb, salt, dbUser, authResponse)
			if err != nil {
				return nil, nil, nil, err
			}

		} else {
			dbUser = DefaultUser
			user := rawDb.GetUser(dbUser, config.ServerHost, false)
			if user != nil {
				// Want to ensure that the user has an empty password. If it has a password, we'll error
				err := passwordValidate(rawDb, salt, dbUser, nil)
				if err != nil {
					return nil, nil, nil, err
				}
			}

			// If the user doesn't exist, we'll create it with superuser privs.
			rawDb.AddSuperUser(dbUser, config.ServerHost, "")
		}

		// Set client to specified user
		sqlCtx.Session.SetClient(sql.Client{User: dbUser, Address: config.ServerHost, Capabilities: 0})
		return se, sqlCtx, func() { se.Close() }, nil
	}

	return lateBinder, nil
}

func getRowsForSql(queryist cli.Queryist, sqlCtx *sql.Context, query string) ([]sql.Row, error) {
	schema, rowIter, err := queryist.Query(sqlCtx, query)
	if err != nil {
		return nil, err
	}
	rows, err := sql.RowIterToRows(sqlCtx, schema, rowIter)
	if err != nil {
		return nil, err
	}

	return rows, nil
}

func getActiveBranchName(sqlCtx *sql.Context, queryEngine cli.Queryist) (string, error) {
	query := "SELECT active_branch()"
	rows, err := getRowsForSql(queryEngine, sqlCtx, query)
	if err != nil {
		return "", err
	}

	if len(rows) != 1 {
		return "", fmt.Errorf("unexpectedly received multiple rows in '%s': %s", query, rows)
	}
	row := rows[0]
	if len(row) != 1 {
		return "", fmt.Errorf("unexpectedly received multiple columns in '%s': %s", query, row)
	}
	branchName, ok := row[0].(string)
	if !ok {
		return "", fmt.Errorf("unexpectedly received non-string column in '%s': %s", query, row[0])
	}
	return branchName, nil
}

<<<<<<< HEAD
func getTimestampColAsUint64(col interface{}) (uint64, error) {
	switch v := col.(type) {
	case string:
		t, err := time.Parse("2006-01-02 15:04:05.999", v)
		if err != nil {
			return 0, fmt.Errorf("error parsing timestamp %s: %w", v, err)
		}
		return uint64(t.UnixMilli()), nil
	case uint64:
		return v, nil
	case int64:
		return uint64(v), nil
	case time.Time:
		return uint64(v.UnixMilli()), nil
	default:
		return 0, fmt.Errorf("unexpected type %T, was expecting int64, uint64 or time.Time", v)
	}
=======
// passwordValidate validates the password for the given user. This is a helper function around ValidateHash. Returns
// nil if the user is authenticated, an error otherwise.
func passwordValidate(rawDb *mysql_db.MySQLDb, salt []byte, user string, authResponse []byte) error {
	// The port is meaningless here. It's going to be stripped in the ValidateHash function
	addr, _ := net.ResolveTCPAddr("tcp", "localhost:3306")

	authenticated, err := rawDb.ValidateHash(salt, user, authResponse, addr)
	if err != nil {
		return err
	}
	if authenticated == nil {
		// Shouldn't happen - err above should happen instead. But just in case...
		return fmt.Errorf("unable to authenticate user %s", user)
	}
	return nil
}

// buildAuthResponse takes the user password and server salt to construct an authResponse. This is the client
// side logic of the mysql_native_password authentication protocol.
func buildAuthResponse(salt []byte, password string) []byte {
	if len(password) == 0 {
		return nil
	}

	// Final goal is to get to this:
	// XOR(SHA(password), SHA(salt, SHA(SHA(password))))

	crypt := sha1.New()
	crypt.Write([]byte(password))
	shaPwd := crypt.Sum(nil)

	crypt.Reset()
	crypt.Write(shaPwd)
	// This is the value stored in the Database in the mysql.user table in the authentication_string column when
	// the plugin is set to mysql_native_password.
	shaShaPwd := crypt.Sum(nil)

	// Using salt and shaShaPwd (both of which the server knows) we execute an XOR with shaPwd. This means the server
	// can XOR the result of this with shaShaPwd to get shaPwd. Then the server takes the sha of that value and validates
	// it's what it has stored in the database.
	crypt.Reset()
	crypt.Write(salt)
	crypt.Write(shaShaPwd)
	scramble := crypt.Sum(nil)
	for i := range shaPwd {
		shaPwd[i] ^= scramble[i]
	}

	return shaPwd
>>>>>>> 7dc69f4c
}<|MERGE_RESOLUTION|>--- conflicted
+++ resolved
@@ -314,7 +314,6 @@
 	return branchName, nil
 }
 
-<<<<<<< HEAD
 func getTimestampColAsUint64(col interface{}) (uint64, error) {
 	switch v := col.(type) {
 	case string:
@@ -332,7 +331,8 @@
 	default:
 		return 0, fmt.Errorf("unexpected type %T, was expecting int64, uint64 or time.Time", v)
 	}
-=======
+}
+
 // passwordValidate validates the password for the given user. This is a helper function around ValidateHash. Returns
 // nil if the user is authenticated, an error otherwise.
 func passwordValidate(rawDb *mysql_db.MySQLDb, salt []byte, user string, authResponse []byte) error {
@@ -382,5 +382,4 @@
 	}
 
 	return shaPwd
->>>>>>> 7dc69f4c
 }