// Copyright 2019 Dolthub, Inc.
//
// Licensed under the Apache License, Version 2.0 (the "License");
// you may not use this file except in compliance with the License.
// You may obtain a copy of the License at
//
//     http://www.apache.org/licenses/LICENSE-2.0
//
// Unless required by applicable law or agreed to in writing, software
// distributed under the License is distributed on an "AS IS" BASIS,
// WITHOUT WARRANTIES OR CONDITIONS OF ANY KIND, either express or implied.
// See the License for the specific language governing permissions and
// limitations under the License.

package commands

import (
	"bytes"
	"context"
	"fmt"
	"io"
	"os"
	"strings"

	"github.com/fatih/color"

	"github.com/dolthub/dolt/go/cmd/dolt/cli"
	"github.com/dolthub/dolt/go/cmd/dolt/errhand"
	"github.com/dolthub/dolt/go/libraries/doltcore/diff"
	"github.com/dolthub/dolt/go/libraries/doltcore/doltdb"
	"github.com/dolthub/dolt/go/libraries/doltcore/env"
	"github.com/dolthub/dolt/go/libraries/doltcore/env/actions"
	"github.com/dolthub/dolt/go/libraries/doltcore/merge"
	"github.com/dolthub/dolt/go/libraries/utils/editor"
	"github.com/dolthub/dolt/go/libraries/utils/filesys"
	"github.com/dolthub/dolt/go/libraries/utils/iohelp"
	"github.com/dolthub/dolt/go/libraries/utils/set"
)

var commitDocs = cli.CommandDocumentationContent{
	ShortDesc: "Record changes to the repository",
	LongDesc: `
	Stores the current contents of the staged tables in a new commit along with a log message from the user describing the changes.
	
	The content to be added can be specified by using dolt add to incrementally \"add\" changes to the staged tables before using the commit command (Note: even modified files must be \"added\").
	
	The log message can be added with the parameter {{.EmphasisLeft}}-m <msg>{{.EmphasisRight}}.  If the {{.LessThan}}-m{{.GreaterThan}} parameter is not provided an editor will be opened where you can review the commit and provide a log message.
	
	The commit timestamp can be modified using the --date parameter.  Dates can be specified in the formats {{.LessThan}}YYYY-MM-DD{{.GreaterThan}}, {{.LessThan}}YYYY-MM-DDTHH:MM:SS{{.GreaterThan}}, or {{.LessThan}}YYYY-MM-DDTHH:MM:SSZ07:00{{.GreaterThan}} (where {{.LessThan}}07:00{{.GreaterThan}} is the time zone offset)."
	`,
	Synopsis: []string{
		"[options]",
	},
}

type CommitCmd struct{}

// Name is returns the name of the Dolt cli command. This is what is used on the command line to invoke the command
func (cmd CommitCmd) Name() string {
	return "commit"
}

// Description returns a description of the command
func (cmd CommitCmd) Description() string {
	return "Record changes to the repository."
}

// CreateMarkdown creates a markdown file containing the helptext for the command at the given path
func (cmd CommitCmd) CreateMarkdown(fs filesys.Filesys, path, commandStr string) error {
	ap := cli.CreateCommitArgParser()
	return CreateMarkdown(fs, path, cli.GetCommandDocumentation(commandStr, commitDocs, ap))
}

// Exec executes the command
func (cmd CommitCmd) Exec(ctx context.Context, commandStr string, args []string, dEnv *env.DoltEnv) int {
	ap := cli.CreateCommitArgParser()
	help, usage := cli.HelpAndUsagePrinters(cli.GetCommandDocumentation(commandStr, commitDocs, ap))
	apr := cli.ParseArgsOrDie(ap, args, help)

	// Check if the -all param is provided. Stage all tables if so.
	allFlag := apr.Contains(cli.AllFlag)

	roots, err := dEnv.Roots(ctx)
	if err != nil {
		return HandleVErrAndExitCode(errhand.BuildDError("Couldn't get working root").AddCause(err).Build(), usage)
	}

	if allFlag {
		roots, err = actions.StageAllTables(ctx, roots, dEnv.Docs)
		if err != nil {
			return handleCommitErr(ctx, dEnv, err, help)
		}
	}

	var name, email string
	// Check if the author flag is provided otherwise get the name and email stored in configs
	if authorStr, ok := apr.GetValue(cli.AuthorParam); ok {
		name, email, err = cli.ParseAuthor(authorStr)
	} else {
<<<<<<< HEAD
		name, email, err = merge.GetNameAndEmail(dEnv.Config)
=======
		name, email, err = env.GetNameAndEmail(dEnv.Config)
>>>>>>> a480bad7
	}

	if err != nil {
		return handleCommitErr(ctx, dEnv, err, usage)
	}

	msg, msgOk := apr.GetValue(cli.CommitMessageArg)
	if !msgOk {
		msg, err = getCommitMessageFromEditor(ctx, dEnv)
		if err != nil {
			return handleCommitErr(ctx, dEnv, err, usage)
		}
	}

	t := doltdb.CommitNowFunc()
	if commitTimeStr, ok := apr.GetValue(cli.DateParam); ok {
		var err error
		t, err = cli.ParseDate(commitTimeStr)

		if err != nil {
			return HandleVErrAndExitCode(errhand.BuildDError("error: invalid date").AddCause(err).Build(), usage)
		}
	}

	ws, err := dEnv.WorkingSet(ctx)
	if err != nil {
		return HandleVErrAndExitCode(errhand.BuildDError("Couldn't get working set").AddCause(err).Build(), usage)
	}

	var mergeParentCommits []*doltdb.Commit
	if ws.MergeActive() {
		mergeParentCommits = []*doltdb.Commit{ws.MergeState().Commit()}
	}

	_, err = actions.CommitStaged(ctx, roots, ws.MergeActive(), mergeParentCommits, dEnv.DbData(), actions.CommitStagedProps{
		Message:    msg,
		Date:       t,
		AllowEmpty: apr.Contains(cli.AllowEmptyFlag),
		Force:      apr.Contains(cli.ForceFlag),
		Name:       name,
		Email:      email,
	})

	if err != nil {
		return handleCommitErr(ctx, dEnv, err, usage)
	}

	err = dEnv.ClearMerge(ctx)
	if err != nil {
		return HandleVErrAndExitCode(errhand.BuildDError("Couldn't update working set").AddCause(err).Build(), usage)
	}

	// if the commit was successful, print it out using the log command
	return LogCmd{}.Exec(ctx, "log", []string{"-n=1"}, dEnv)
}

func handleCommitErr(ctx context.Context, dEnv *env.DoltEnv, err error, usage cli.UsagePrinter) int {
	if err == nil {
		return 0
	}

	if err == doltdb.ErrNameNotConfigured {
		bdr := errhand.BuildDError("Could not determine %s.", env.UserNameKey)
		bdr.AddDetails("Log into DoltHub: dolt login")
		bdr.AddDetails("OR add name to config: dolt config [--global|--local] --add %[1]s \"FIRST LAST\"", env.UserNameKey)

		return HandleVErrAndExitCode(bdr.Build(), usage)
	}

	if err == doltdb.ErrEmailNotConfigured {
		bdr := errhand.BuildDError("Could not determine %s.", env.UserEmailKey)
		bdr.AddDetails("Log into DoltHub: dolt login")
		bdr.AddDetails("OR add email to config: dolt config [--global|--local] --add %[1]s \"EMAIL_ADDRESS\"", env.UserEmailKey)

		return HandleVErrAndExitCode(bdr.Build(), usage)
	}

	if err == doltdb.ErrEmptyCommitMessage {
		bdr := errhand.BuildDError("Aborting commit due to empty commit message.")
		return HandleVErrAndExitCode(bdr.Build(), usage)
	}

	if actions.IsNothingStaged(err) {
		notStagedTbls := actions.NothingStagedTblDiffs(err)
		notStagedDocs := actions.NothingStagedDocsDiffs(err)
		n := PrintDiffsNotStaged(ctx, dEnv, cli.CliOut, notStagedTbls, notStagedDocs, false, 0, nil, nil)

		if n == 0 {
			bdr := errhand.BuildDError(`no changes added to commit (use "dolt add")`)
			return HandleVErrAndExitCode(bdr.Build(), usage)
		}
	}

	if actions.IsTblInConflict(err) {
		inConflict := actions.GetTablesForError(err)
		bdr := errhand.BuildDError(`tables %v have unresolved conflicts from the merge. resolve the conflicts before commiting`, inConflict)
		return HandleVErrAndExitCode(bdr.Build(), usage)
	}

	verr := errhand.BuildDError("error: Failed to commit changes.").AddCause(err).Build()
	return HandleVErrAndExitCode(verr, usage)
}

func getCommitMessageFromEditor(ctx context.Context, dEnv *env.DoltEnv) (string, error) {
	var finalMsg string
	initialMsg, err := buildInitalCommitMsg(ctx, dEnv)
	if err != nil {
		return "", err
	}
	backupEd := "vim"
	if ed, edSet := os.LookupEnv("EDITOR"); edSet {
		backupEd = ed
	}
	editorStr := dEnv.Config.GetStringOrDefault(env.DoltEditor, backupEd)

	cli.ExecuteWithStdioRestored(func() {
		commitMsg, _ := editor.OpenCommitEditor(*editorStr, initialMsg)
		finalMsg = parseCommitMessage(commitMsg)
	})
	return finalMsg, nil
}

<<<<<<< HEAD
// TODO: return an error here
=======
>>>>>>> a480bad7
func buildInitalCommitMsg(ctx context.Context, dEnv *env.DoltEnv) (string, error) {
	initialNoColor := color.NoColor
	color.NoColor = true

	roots, err := dEnv.Roots(ctx)
	if err != nil {
		panic(err)
	}

	stagedTblDiffs, notStagedTblDiffs, _ := diff.GetStagedUnstagedTableDeltas(ctx, roots)

	workingTblsInConflict, _, _, err := merge.GetTablesInConflict(ctx, roots)
	if err != nil {
		workingTblsInConflict = []string{}
	}
	workingTblsWithViolations, _, _, err := merge.GetTablesWithConstraintViolations(ctx, roots)
	if err != nil {
		workingTblsWithViolations = []string{}
	}

	docsOnDisk, err := dEnv.DocsReadWriter().GetDocsOnDisk()
	if err != nil {
		return "", err
	}
	stagedDocDiffs, notStagedDocDiffs, err := diff.GetDocDiffs(ctx, roots, docsOnDisk)
	if err != nil {
		return "", err
	}

	buf := bytes.NewBuffer([]byte{})
	n := printStagedDiffs(buf, stagedTblDiffs, stagedDocDiffs, true)
	n = PrintDiffsNotStaged(ctx, dEnv, buf, notStagedTblDiffs, notStagedDocDiffs, true, n, workingTblsInConflict, workingTblsWithViolations)

	currBranch := dEnv.RepoStateReader().CWBHeadRef()
	initialCommitMessage := "\n" + "# Please enter the commit message for your changes. Lines starting" + "\n" +
		"# with '#' will be ignored, and an empty message aborts the commit." + "\n# On branch " + currBranch.GetPath() + "\n#" + "\n"

	msgLines := strings.Split(buf.String(), "\n")
	for i, msg := range msgLines {
		msgLines[i] = "# " + msg
	}
	statusMsg := strings.Join(msgLines, "\n")

	color.NoColor = initialNoColor
	return initialCommitMessage + statusMsg, nil
}

func parseCommitMessage(cm string) string {
	lines := strings.Split(cm, "\n")
	filtered := make([]string, 0, len(lines))
	for _, line := range lines {
		if len(line) >= 1 && line[0] == '#' {
			continue
		}
		filtered = append(filtered, line)
	}
	return strings.Join(filtered, "\n")
}

func docCnfsOnWorkingRoot(ctx context.Context, dEnv *env.DoltEnv) (bool, error) {
	workingRoot, err := dEnv.WorkingRoot(ctx)
	if err != nil {
		return false, err
	}

	docTbl, found, err := workingRoot.GetTable(ctx, doltdb.DocTableName)
	if err != nil {
		return false, err
	}
	if !found {
		return false, nil
	}

	return docTbl.HasConflicts()
}

func PrintDiffsNotStaged(
	ctx context.Context,
	dEnv *env.DoltEnv,
	wr io.Writer,
	notStagedTbls []diff.TableDelta,
	notStagedDocs *diff.DocDiffs,
	printHelp bool,
	linesPrinted int,
	workingTblsInConflict, workingTblsWithViolations []string,
) int {
	inCnfSet := set.NewStrSet(workingTblsInConflict)
	violationSet := set.NewStrSet(workingTblsWithViolations)

	if len(workingTblsInConflict) > 0 || len(workingTblsWithViolations) > 0 {
		if linesPrinted > 0 {
			cli.Println()
		}
		iohelp.WriteLine(wr, mergedTableHeader)
		if printHelp {
			iohelp.WriteLine(wr, mergedTableHelp)
		}

		if len(workingTblsInConflict) > 0 {
			lines := make([]string, 0, len(notStagedTbls))
			for _, tblName := range workingTblsInConflict {
				lines = append(lines, fmt.Sprintf(statusFmt, bothModifiedLabel, tblName))
			}
			iohelp.WriteLine(wr, color.RedString(strings.Join(lines, "\n")))
			linesPrinted += len(lines)
		}

		if len(workingTblsWithViolations) > 0 {
			violationOnly, _, _ := violationSet.LeftIntersectionRight(inCnfSet)
			lines := make([]string, 0, len(notStagedTbls))
			for _, tblName := range violationOnly.AsSortedSlice() {
				lines = append(lines, fmt.Sprintf(statusFmt, "modified", tblName))
			}
			iohelp.WriteLine(wr, color.RedString(strings.Join(lines, "\n")))
			linesPrinted += len(lines)
		}
	}

	added := 0
	removeModified := 0
	for _, td := range notStagedTbls {
		if td.IsAdd() {
			added++
		} else if td.IsRename() {
			added++
			removeModified++
		} else {
			removeModified++
		}
	}

	numRemovedOrModified := removeModified + notStagedDocs.NumRemoved + notStagedDocs.NumModified
	docsInCnf, _ := docCnfsOnWorkingRoot(ctx, dEnv)

	if numRemovedOrModified-inCnfSet.Size()-violationSet.Size() > 0 {
		if linesPrinted > 0 {
			cli.Println()
		}

		printChanges := !(removeModified == 1 && docsInCnf)

		if printChanges {
			iohelp.WriteLine(wr, workingHeader)

			if printHelp {
				iohelp.WriteLine(wr, workingHeaderHelp)
			}

			lines := getModifiedAndRemovedNotStaged(notStagedTbls, notStagedDocs, inCnfSet, violationSet)

			iohelp.WriteLine(wr, color.RedString(strings.Join(lines, "\n")))
			linesPrinted += len(lines)
		}

	}

	if added > 0 || notStagedDocs.NumAdded > 0 {
		if linesPrinted > 0 {
			cli.Println()
		}

		printChanges := !(added == 1 && docsInCnf)

		if printChanges {
			iohelp.WriteLine(wr, untrackedHeader)

			if printHelp {
				iohelp.WriteLine(wr, untrackedHeaderHelp)
			}

			lines := getAddedNotStaged(notStagedTbls, notStagedDocs)

			iohelp.WriteLine(wr, color.RedString(strings.Join(lines, "\n")))
			linesPrinted += len(lines)

		}

	}

	return linesPrinted
}

func getModifiedAndRemovedNotStaged(notStagedTbls []diff.TableDelta, notStagedDocs *diff.DocDiffs, inCnfSet, violationSet *set.StrSet) (lines []string) {
	lines = make([]string, 0, len(notStagedTbls)+notStagedDocs.Len())
	for _, td := range notStagedTbls {
		if td.IsAdd() || inCnfSet.Contains(td.CurName()) || violationSet.Contains(td.CurName()) || td.CurName() == doltdb.DocTableName {
			continue
		}
		if td.IsDrop() {
			lines = append(lines, fmt.Sprintf(statusFmt, tblDiffTypeToLabel[diff.RemovedTable], td.CurName()))
		} else if td.IsRename() {
			// per Git, unstaged renames are shown as drop + add
			lines = append(lines, fmt.Sprintf(statusFmt, tblDiffTypeToLabel[diff.RemovedTable], td.FromName))
		} else {
			lines = append(lines, fmt.Sprintf(statusFmt, tblDiffTypeToLabel[diff.ModifiedTable], td.CurName()))
		}
	}

	if notStagedDocs.NumRemoved+notStagedDocs.NumModified > 0 {
		for _, docName := range notStagedDocs.Docs {
			dtt := notStagedDocs.DocToType[docName]

			if dtt != diff.AddedDoc {
				lines = append(lines, fmt.Sprintf(statusFmt, docDiffTypeToLabel[dtt], docName))
			}
		}
	}
	return lines
}

func getAddedNotStaged(notStagedTbls []diff.TableDelta, notStagedDocs *diff.DocDiffs) (lines []string) {
	lines = make([]string, 0, len(notStagedTbls)+notStagedDocs.Len())
	for _, td := range notStagedTbls {
		if td.IsAdd() || td.IsRename() {
			// per Git, unstaged renames are shown as drop + add
			lines = append(lines, fmt.Sprintf(statusFmt, tblDiffTypeToLabel[diff.AddedTable], td.CurName()))
		}
	}

	for _, docName := range notStagedDocs.Docs {
		doct := notStagedDocs.DocToType[docName]

		if doct == diff.AddedDoc {
			lines = append(lines, fmt.Sprintf(statusFmt, docDiffTypeToLabel[doct], docName))
		}
	}

	return lines
}

// TODO: working docs in conflict param not used here
func PrintStatus(ctx context.Context, dEnv *env.DoltEnv, stagedTbls, notStagedTbls []diff.TableDelta, workingTblsInConflict, workingTblsWithViolations []string, stagedDocs, notStagedDocs *diff.DocDiffs) error {
	cli.Printf(branchHeader, dEnv.RepoStateReader().CWBHeadRef().GetPath())

	mergeActive, err := dEnv.IsMergeActive(ctx)
	if err != nil {
		return err
	}

	if mergeActive {
		if len(workingTblsInConflict) > 0 && len(workingTblsWithViolations) > 0 {
			cli.Println(fmt.Sprintf(unmergedTablesHeader, "conflicts and constraint violations"))
		} else if len(workingTblsInConflict) > 0 {
			cli.Println(fmt.Sprintf(unmergedTablesHeader, "conflicts"))
		} else if len(workingTblsWithViolations) > 0 {
			cli.Println(fmt.Sprintf(unmergedTablesHeader, "constraint violations"))
		} else {
			cli.Println(allMergedHeader)
		}
	}

	n := printStagedDiffs(cli.CliOut, stagedTbls, stagedDocs, true)
	n = PrintDiffsNotStaged(ctx, dEnv, cli.CliOut, notStagedTbls, notStagedDocs, true, n, workingTblsInConflict, workingTblsWithViolations)

	if !mergeActive && n == 0 {
		cli.Println("nothing to commit, working tree clean")
	}

	return nil
}

const (
	branchHeader     = "On branch %s\n"
	stagedHeader     = `Changes to be committed:`
	stagedHeaderHelp = `  (use "dolt reset <table>..." to unstage)`

	unmergedTablesHeader = `You have unmerged tables.
  (fix %s and run "dolt commit")
  (use "dolt merge --abort" to abort the merge)
`

	allMergedHeader = `All conflicts and constraint violations fixed but you are still merging.
  (use "dolt commit" to conclude merge)
`

	mergedTableHeader = `Unmerged paths:`
	mergedTableHelp   = `  (use "dolt add <file>..." to mark resolution)`

	workingHeader     = `Changes not staged for commit:`
	workingHeaderHelp = `  (use "dolt add <table>" to update what will be committed)
  (use "dolt checkout <table>" to discard changes in working directory)`

	untrackedHeader     = `Untracked files:`
	untrackedHeaderHelp = `  (use "dolt add <table|doc>" to include in what will be committed)`

	statusFmt         = "\t%-16s%s"
	statusRenameFmt   = "\t%-16s%s -> %s"
	bothModifiedLabel = "both modified:"
)

var tblDiffTypeToLabel = map[diff.TableDiffType]string{
	diff.ModifiedTable: "modified:",
	diff.RenamedTable:  "renamed:",
	diff.RemovedTable:  "deleted:",
	diff.AddedTable:    "new table:",
}

var docDiffTypeToLabel = map[diff.DocDiffType]string{
	diff.ModifiedDoc: "modified:",
	diff.RemovedDoc:  "deleted:",
	diff.AddedDoc:    "new doc:",
}

func printStagedDiffs(wr io.Writer, stagedTbls []diff.TableDelta, stagedDocs *diff.DocDiffs, printHelp bool) int {
	if len(stagedTbls)+stagedDocs.Len() > 0 {
		iohelp.WriteLine(wr, stagedHeader)

		if printHelp {
			iohelp.WriteLine(wr, stagedHeaderHelp)
		}

		lines := make([]string, 0, len(stagedTbls)+stagedDocs.Len())
		for _, td := range stagedTbls {
			if !doltdb.IsReadOnlySystemTable(td.CurName()) {
				if td.IsAdd() {
					lines = append(lines, fmt.Sprintf(statusFmt, tblDiffTypeToLabel[diff.AddedTable], td.CurName()))
				} else if td.IsDrop() {
					lines = append(lines, fmt.Sprintf(statusFmt, tblDiffTypeToLabel[diff.RemovedTable], td.CurName()))
				} else if td.IsRename() {
					lines = append(lines, fmt.Sprintf(statusRenameFmt, tblDiffTypeToLabel[diff.RenamedTable], td.FromName, td.ToName))
				} else {
					lines = append(lines, fmt.Sprintf(statusFmt, tblDiffTypeToLabel[diff.ModifiedTable], td.CurName()))
				}

			}
		}

		for _, docName := range stagedDocs.Docs {
			dtt := stagedDocs.DocToType[docName]
			lines = append(lines, fmt.Sprintf(statusFmt, docDiffTypeToLabel[dtt], docName))
		}

		iohelp.WriteLine(wr, color.GreenString(strings.Join(lines, "\n")))
		return len(stagedTbls) + stagedDocs.Len()
	}

	return 0
}<|MERGE_RESOLUTION|>--- conflicted
+++ resolved
@@ -97,11 +97,7 @@
 	if authorStr, ok := apr.GetValue(cli.AuthorParam); ok {
 		name, email, err = cli.ParseAuthor(authorStr)
 	} else {
-<<<<<<< HEAD
-		name, email, err = merge.GetNameAndEmail(dEnv.Config)
-=======
 		name, email, err = env.GetNameAndEmail(dEnv.Config)
->>>>>>> a480bad7
 	}
 
 	if err != nil {
@@ -224,10 +220,6 @@
 	return finalMsg, nil
 }
 
-<<<<<<< HEAD
-// TODO: return an error here
-=======
->>>>>>> a480bad7
 func buildInitalCommitMsg(ctx context.Context, dEnv *env.DoltEnv) (string, error) {
 	initialNoColor := color.NoColor
 	color.NoColor = true
