--- conflicted
+++ resolved
@@ -249,16 +249,11 @@
 		require.NoError(t, err)
 
 		for _, c := range cc {
-<<<<<<< HEAD
-			exitCode := c.cmd.Exec(ctx, c.cmd.Name(), c.args, dEnv)
+			exitCode := c.cmd.Exec(ctx, c.cmd.Name(), c.args, dEnv, nil)
 			// allow merge to fail with conflicts
 			if _, ok := c.cmd.(cmd.MergeCmd); !ok {
 				require.Equal(t, 0, exitCode)
 			}
-=======
-			exitCode := c.cmd.Exec(ctx, c.cmd.Name(), c.args, dEnv, nil)
-			require.Equal(t, 0, exitCode)
->>>>>>> a6d02445
 		}
 	}
 
