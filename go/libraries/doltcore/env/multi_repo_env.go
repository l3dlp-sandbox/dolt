// Copyright 2020 Dolthub, Inc.
//
// Licensed under the Apache License, Version 2.0 (the "License");
// you may not use this file except in compliance with the License.
// You may obtain a copy of the License at
//
//     http://www.apache.org/licenses/LICENSE-2.0
//
// Unless required by applicable law or agreed to in writing, software
// distributed under the License is distributed on an "AS IS" BASIS,
// WITHOUT WARRANTIES OR CONDITIONS OF ANY KIND, either express or implied.
// See the License for the specific language governing permissions and
// limitations under the License.

package env

import (
	"context"
	"fmt"
	"os"
	"path/filepath"
	"strings"
	"unicode"

	"gopkg.in/src-d/go-errors.v1"

	"github.com/dolthub/dolt/go/libraries/doltcore/dbfactory"
	"github.com/dolthub/dolt/go/libraries/doltcore/doltdb"
	"github.com/dolthub/dolt/go/libraries/utils/config"
	"github.com/dolthub/dolt/go/libraries/utils/earl"
	"github.com/dolthub/dolt/go/libraries/utils/filesys"
)

var ErrActiveServerLock = errors.NewKind("database locked by another sql-server; either clone the database to run a second server, or delete the '%s' if no other sql-servers are active")

// EnvNameAndPath is a simple tuple of the name of an environment and the path to where it is on disk
type EnvNameAndPath struct {
	// Name is the name of the environment and is used as the identifier when accessing a given environment
	Name string
	// Path is the path on disk to where the environment lives
	Path string
}

// MultiRepoEnv is a type used to store multiple environments which can be retrieved by name
type MultiRepoEnv struct {
	envs           []NamedEnv
	fs             filesys.Filesys
	cfg            config.ReadWriteConfig
	ignoreLockFile bool
}

type NamedEnv struct {
	name string
	env  *DoltEnv
}

func (mrEnv *MultiRepoEnv) FileSystem() filesys.Filesys {
	return mrEnv.fs
}

func (mrEnv *MultiRepoEnv) Config() config.ReadWriteConfig {
	return mrEnv.cfg
}

// TODO: un export
// AddEnv adds an environment to the MultiRepoEnv by name
func (mrEnv *MultiRepoEnv) AddEnv(name string, dEnv *DoltEnv) {
	mrEnv.envs = append(mrEnv.envs, NamedEnv{
		name: name,
		env:  dEnv,
	})
}

// AddOrReplaceEnvs adds the specified DoltEnv to this MultiRepoEnv, replacing
// any existing environment in the MultiRepoEnv with the same name.
func (mrEnv *MultiRepoEnv) AddOrReplaceEnv(name string, dEnv *DoltEnv) {
	// TODO: Modeling NamedEnvs as a map could probably simplify this file
	newNamedEnvs := make([]NamedEnv, 0, len(mrEnv.envs))
	for _, namedEnv := range mrEnv.envs {
		if namedEnv.name != name {
			newNamedEnvs = append(newNamedEnvs, namedEnv)
		}
	}
	newNamedEnvs = append(newNamedEnvs, NamedEnv{name: name, env: dEnv})

	mrEnv.envs = newNamedEnvs
}

// GetEnv returns the env with the name given, or nil if no such env exists
func (mrEnv *MultiRepoEnv) GetEnv(name string) *DoltEnv {
	var found *DoltEnv
	mrEnv.Iter(func(n string, dEnv *DoltEnv) (stop bool, err error) {
		if n == name {
			found = dEnv
			return true, nil
		}
		return false, nil
	})
	return found
}

// Iter iterates over all environments in the MultiRepoEnv
func (mrEnv *MultiRepoEnv) Iter(cb func(name string, dEnv *DoltEnv) (stop bool, err error)) error {
	for _, e := range mrEnv.envs {
		stop, err := cb(e.name, e.env)

		if err != nil {
			return err
		}

		if stop {
			break
		}
	}

	return nil
}

// GetWorkingRoots returns a map with entries for each environment name with a value equal to the working root
// for that environment
func (mrEnv *MultiRepoEnv) GetWorkingRoots(ctx context.Context) (map[string]*doltdb.RootValue, error) {
	roots := make(map[string]*doltdb.RootValue)
	err := mrEnv.Iter(func(name string, dEnv *DoltEnv) (stop bool, err error) {
		root, err := dEnv.WorkingRoot(ctx)

		if err != nil {
			return true, err
		}

		roots[name] = root
		return false, nil
	})

	if err != nil {
		return nil, err
	}

	return roots, err
}

// IsLocked returns true if any env is locked
func (mrEnv *MultiRepoEnv) IsLocked() (bool, string) {
	if mrEnv.ignoreLockFile {
		return false, ""
	}

	for _, e := range mrEnv.envs {
		if e.env.IsLocked() {
			return true, e.env.LockFile()
		}
	}
	return false, ""
}

// Lock locks all child envs. If an error is returned, all
// child envs will be returned with their initial lock state.
func (mrEnv *MultiRepoEnv) Lock() error {
	if mrEnv.ignoreLockFile {
		return nil
	}

	if ok, f := mrEnv.IsLocked(); ok {
		return ErrActiveServerLock.New(f)
	}

	var err error
	for _, e := range mrEnv.envs {
		err = e.env.Lock()
		if err != nil {
			mrEnv.Unlock()
			return err
		}
	}
	return nil
}

// Unlock unlocks all child envs.
func (mrEnv *MultiRepoEnv) Unlock() error {
	if mrEnv.ignoreLockFile {
		return nil
	}

	var err, retErr error
	for _, e := range mrEnv.envs {
		err = e.env.Unlock()
		if err != nil && retErr == nil {
			retErr = err
		}
	}
	return retErr
}

func getRepoRootDir(path, pathSeparator string) string {
	if pathSeparator != "/" {
		path = strings.ReplaceAll(path, pathSeparator, "/")
	}

	// filepath.Clean does not work with cross platform paths.  So can't test a windows path on a mac
	tokens := strings.Split(path, "/")

	for i := len(tokens) - 1; i >= 0; i-- {
		if tokens[i] == "" {
			tokens = append(tokens[:i], tokens[i+1:]...)
		}
	}

	if len(tokens) == 0 {
		return ""
	}

	if tokens[len(tokens)-1] == dbfactory.DataDir && tokens[len(tokens)-2] == dbfactory.DoltDir {
		tokens = tokens[:len(tokens)-2]
	}

	if len(tokens) == 0 {
		return ""
	}

	name := tokens[len(tokens)-1]

	// handles drive letters. fine with a folder containing a colon having the default name
	if strings.IndexRune(name, ':') != -1 {
		return ""
	}

	return name
}

// MultiEnvForDirectory returns a MultiRepoEnv for the directory rooted at the file system given
func MultiEnvForDirectory(
	ctx context.Context,
<<<<<<< HEAD
	fs filesys.Filesys,
	dEnv *DoltEnv,
) (*MultiRepoEnv, error) {
	mrEnv := &MultiRepoEnv{
		envs: make([]NamedEnv, 0),
		fs:   fs,
		cfg:  dEnv.Config.WriteableConfig(),
	}

	if dEnv.Valid() && fs == dEnv.FS {
		dbName := "dolt"
		if dEnv.RSLoadErr != nil {
			return nil, fmt.Errorf("error loading environment: %s", dEnv.RSLoadErr.Error())
		} else if dEnv.DBLoadError != nil {
			return nil, fmt.Errorf("error loading environment: %s", dEnv.DBLoadError.Error())
		} else if dEnv.CfgLoadErr != nil {
			return nil, fmt.Errorf("error loading environment: %s", dEnv.CfgLoadErr.Error())
		}
		u, err := earl.Parse(dEnv.urlStr)
		if err != nil {
			return nil, err
		}

		if u.Scheme == dbfactory.FileScheme {
			path, err := url.PathUnescape(u.Path)
			if err != nil {
				return nil, err
			}

			path, err = dEnv.FS.Abs(path)
			if err != nil {
				return nil, err
			}

			dirName := getRepoRootDir(path, string(os.PathSeparator))

			if dirName != "" {
				dbName = dirToDBName(dirName)
			}
		}

=======
	config config.ReadWriteConfig,
	fs filesys.Filesys,
	version string,
	ignoreLockFile bool,
	oldDEnv *DoltEnv, // TODO: eventually get rid of this
) (*MultiRepoEnv, error) {
	mrEnv := &MultiRepoEnv{
		envs:           make([]NamedEnv, 0),
		fs:             fs,
		cfg:            config,
		ignoreLockFile: ignoreLockFile,
	}

	// Load current fs and put into mr env
	var dEnv *DoltEnv
	var dbName string
	// Only directly copy the oldDEnv for in-memory filesystems; something is wrong with loading them
	if _, ok := fs.(*filesys.InMemFS); ok {
		dbName = "dolt"
		dEnv = oldDEnv
	} else {
		path, err := fs.Abs("")
		if err != nil {
			return nil, err
		}
		envName := getRepoRootDir(path, string(os.PathSeparator))
		dbName = dirToDBName(envName)
		dEnv = oldDEnv
		// TODO: idk how or why, but this breaks docs.bats
		//dEnv = Load(ctx, GetCurrentUserHomeDir, fs, doltdb.LocalDirDoltDB, version)
	}

	if dEnv.Valid() {
>>>>>>> 4031af1a
		mrEnv.AddEnv(dbName, dEnv)
	}

	// If there are other directories in the directory, try to load them as additional databases
	fs.Iter(".", false, func(path string, size int64, isDir bool) (stop bool) {
		if !isDir {
			return false
		}

		dir := filepath.Base(path)

		newFs, err := fs.WithWorkingDir(dir)
		if err != nil {
			return false
		}

		newEnv := Load(ctx, GetCurrentUserHomeDir, newFs, doltdb.LocalDirDoltDB, dEnv.Version)
		if newEnv.Valid() {
			mrEnv.AddEnv(dirToDBName(dir), newEnv)
		}

		return false
	})

	return mrEnv, nil
}

// MultiEnvForPaths takes a variable list of EnvNameAndPath objects loads each of the environments, and returns a new
// MultiRepoEnv
func MultiEnvForPaths(
	ctx context.Context,
	hdp HomeDirProvider,
	cfg config.ReadWriteConfig,
	fs filesys.Filesys,
	version string,
	ignoreLockFile bool,
	envNamesAndPaths ...EnvNameAndPath,
) (*MultiRepoEnv, error) {
	nameToPath := make(map[string]string)
	for _, nameAndPath := range envNamesAndPaths {
		existingPath, ok := nameToPath[nameAndPath.Name]

		if ok {
			if existingPath == nameAndPath.Path {
				continue
			}

			return nil, fmt.Errorf("databases at paths '%s' and '%s' both attempted to load with the name '%s'", existingPath, nameAndPath.Path, nameAndPath.Name)
		}

		nameToPath[nameAndPath.Name] = nameAndPath.Path
	}

	mrEnv := &MultiRepoEnv{
		envs:           make([]NamedEnv, 0),
		fs:             fs,
		cfg:            cfg,
		ignoreLockFile: ignoreLockFile,
	}

	for name, path := range nameToPath {
		absPath, err := fs.Abs(path)

		if err != nil {
			return nil, err
		}

		fsForEnv, err := filesys.LocalFilesysWithWorkingDir(absPath)

		if err != nil {
			return nil, err
		}

		urlStr := earl.FileUrlFromPath(filepath.Join(absPath, dbfactory.DoltDataDir), os.PathSeparator)
		dEnv := Load(ctx, hdp, fsForEnv, urlStr, version)

		if dEnv.RSLoadErr != nil {
			return nil, fmt.Errorf("error loading environment '%s' at path '%s': %s", name, absPath, dEnv.RSLoadErr.Error())
		} else if dEnv.DBLoadError != nil {
			return nil, fmt.Errorf("error loading environment '%s' at path '%s': %s", name, absPath, dEnv.DBLoadError.Error())
		} else if dEnv.CfgLoadErr != nil {
			return nil, fmt.Errorf("error loading environment '%s' at path '%s': %s", name, absPath, dEnv.CfgLoadErr.Error())
		}

		mrEnv.AddEnv(name, dEnv)
	}

	return mrEnv, nil
}

func DBNamesAndPathsFromDir(fs filesys.Filesys, path string) ([]EnvNameAndPath, error) {
	var envNamesAndPaths []EnvNameAndPath
	err := fs.Iter(path, false, func(path string, size int64, isDir bool) (stop bool) {
		if isDir {
			dirName := filepath.Base(path)
			if dirName[0] == '.' {
				return false
			}

			name := dirToDBName(dirName)
			envNamesAndPaths = append(envNamesAndPaths, EnvNameAndPath{Name: name, Path: path})
		}

		return false
	})

	if err != nil {
		return nil, err
	}

	return envNamesAndPaths, nil
}

func dirToDBName(dirName string) string {
	dbName := strings.TrimSpace(dirName)
	dbName = strings.Map(func(r rune) rune {
		if unicode.IsSpace(r) || r == '-' {
			return '_'
		}
		return r
	}, dbName)

	newDBName := strings.ReplaceAll(dbName, "__", "_")

	for dbName != newDBName {
		dbName = newDBName
		newDBName = strings.ReplaceAll(dbName, "__", "_")
	}

	return dbName
}<|MERGE_RESOLUTION|>--- conflicted
+++ resolved
@@ -229,49 +229,6 @@
 // MultiEnvForDirectory returns a MultiRepoEnv for the directory rooted at the file system given
 func MultiEnvForDirectory(
 	ctx context.Context,
-<<<<<<< HEAD
-	fs filesys.Filesys,
-	dEnv *DoltEnv,
-) (*MultiRepoEnv, error) {
-	mrEnv := &MultiRepoEnv{
-		envs: make([]NamedEnv, 0),
-		fs:   fs,
-		cfg:  dEnv.Config.WriteableConfig(),
-	}
-
-	if dEnv.Valid() && fs == dEnv.FS {
-		dbName := "dolt"
-		if dEnv.RSLoadErr != nil {
-			return nil, fmt.Errorf("error loading environment: %s", dEnv.RSLoadErr.Error())
-		} else if dEnv.DBLoadError != nil {
-			return nil, fmt.Errorf("error loading environment: %s", dEnv.DBLoadError.Error())
-		} else if dEnv.CfgLoadErr != nil {
-			return nil, fmt.Errorf("error loading environment: %s", dEnv.CfgLoadErr.Error())
-		}
-		u, err := earl.Parse(dEnv.urlStr)
-		if err != nil {
-			return nil, err
-		}
-
-		if u.Scheme == dbfactory.FileScheme {
-			path, err := url.PathUnescape(u.Path)
-			if err != nil {
-				return nil, err
-			}
-
-			path, err = dEnv.FS.Abs(path)
-			if err != nil {
-				return nil, err
-			}
-
-			dirName := getRepoRootDir(path, string(os.PathSeparator))
-
-			if dirName != "" {
-				dbName = dirToDBName(dirName)
-			}
-		}
-
-=======
 	config config.ReadWriteConfig,
 	fs filesys.Filesys,
 	version string,
@@ -305,7 +262,6 @@
 	}
 
 	if dEnv.Valid() {
->>>>>>> 4031af1a
 		mrEnv.AddEnv(dbName, dEnv)
 	}
 
