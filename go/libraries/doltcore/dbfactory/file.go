--- conflicted
+++ resolved
@@ -23,7 +23,6 @@
 	"github.com/dolthub/dolt/go/store/chunks"
 
 	"github.com/dolthub/dolt/go/libraries/utils/filesys"
-	"github.com/dolthub/dolt/go/store/chunks/boltdb"
 	"github.com/dolthub/dolt/go/store/datas"
 	"github.com/dolthub/dolt/go/store/types"
 )
@@ -59,48 +58,12 @@
 		return nil, nil, err
 	}
 
-	//newGenSt, err := nbs.NewLocalStore(ctx, nbf.VersionString(), path, defaultMemTableSize)
-<<<<<<< HEAD
-	//
-	//if err != nil {
-	//	return nil, nil, err
-	//}
-	//
-	//oldgenPath := filepath.Join(path, "oldgen")
-	//err = validateDir(oldgenPath)
-	//if err != nil {
-	//	if !errors.Is(err, os.ErrNotExist) {
-	//		return nil, nil, err
-	//	}
-	//
-	//	err = os.Mkdir(oldgenPath, os.ModePerm)
-	//	if err != nil && !errors.Is(err, os.ErrExist) {
-	//		return nil, nil, err
-	//	}
-	//}
-	//
-	//oldGenSt, err := nbs.NewLocalStore(ctx, newGenSt.Version(), oldgenPath, defaultMemTableSize)
-	//
-	//if err != nil {
-	//	return nil, nil, err
-	////}
-	//
-	//st := nbs.NewGenerationalCS(oldGenSt, newGenSt)
-	// metrics?
-
 	st, err := chunks.NewFileStore(path, nbf.VersionString())
-=======
-	boltCS, err := boltdb.NewBoltDBChunkStore(ctx, path)
->>>>>>> d3f9c658
 	if err != nil {
 		return nil, nil, err
 	}
 
-<<<<<<< HEAD
-	vrw := types.NewValueStore(st)
-=======
-	vs := types.NewValueStore(boltCS)
->>>>>>> d3f9c658
+	vs := types.NewValueStore(st)
 
 	return datas.NewTypesDatabase(vs), vs, nil
 }
