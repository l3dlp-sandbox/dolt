--- conflicted
+++ resolved
@@ -65,11 +65,7 @@
 }
 
 func NewSqlEngineTableWriter(ctx context.Context, dEnv *env.DoltEnv, createTableSchema, rowOperationSchema schema.Schema, options *MoverOptions, statsCB noms.StatsCB) (*SqlEngineTableWriter, error) {
-<<<<<<< HEAD
-	mrEnv, err := env.MultiEnvForDirectory(context.Background(), dEnv.FS, dEnv)
-=======
 	mrEnv, err := env.MultiEnvForDirectory(ctx, dEnv.Config.WriteableConfig(), dEnv.FS, dEnv.Version, dEnv.IgnoreLockFile, dEnv)
->>>>>>> 4031af1a
 	if err != nil {
 		return nil, err
 	}
